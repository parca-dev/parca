--- conflicted
+++ resolved
@@ -112,7 +112,7 @@
           Callers {'->'}
         </div>
         <div className="flex-1 overflow-hidden relative">
-          <ProfileIcicleGraph
+          <ProfileFlameGraph
             arrow={
               callersFlamegraphResponse?.report.oneofKind === 'flamegraphArrow'
                 ? callersFlamegraphResponse?.report?.flamegraphArrow
@@ -129,7 +129,7 @@
             }
             metadataMappingFiles={metadataMappingFiles}
             metadataLoading={false}
-            isSandwichIcicleGraph={true}
+            isSandwichFlameGraph={true}
             curPathArrow={curPathArrow}
             setNewCurPathArrow={setCurPathArrow}
             isFlamegraph={true}
@@ -140,38 +140,6 @@
           />
         </div>
       </div>
-<<<<<<< HEAD
-      <ProfileFlameGraph
-        arrow={
-          callersFlamegraphResponse?.report.oneofKind === 'flamegraphArrow'
-            ? callersFlamegraphResponse?.report?.flamegraphArrow
-            : undefined
-        }
-        total={BigInt(callersFlamegraphResponse?.total ?? '0')}
-        filtered={filtered}
-        profileType={profileSource?.ProfileType()}
-        loading={callersFlamegraphLoading}
-        error={callersFlamegraphError}
-        isHalfScreen={true}
-        width={
-          callersRef.current != null
-            ? isHalfScreen
-              ? (callersRef.current.getBoundingClientRect().width - 54) / 2
-              : callersRef.current.getBoundingClientRect().width - 16
-            : 0
-        }
-        metadataMappingFiles={metadataMappingFiles}
-        metadataLoading={false}
-        isSandwichFlameGraph={true}
-        curPathArrow={curPathArrow}
-        setNewCurPathArrow={setCurPathArrow}
-        isFlamegraph={true}
-        profileSource={profileSource}
-        tooltipId="callers"
-      />
-    </div>
-=======
     </>
->>>>>>> 1aa5b4c5
   );
 }