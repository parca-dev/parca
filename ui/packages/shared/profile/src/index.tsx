// Copyright 2022 The Parca Authors
// Licensed under the Apache License, Version 2.0 (the "License");
// you may not use this file except in compliance with the License.
// You may obtain a copy of the License at
//
// http://www.apache.org/licenses/LICENSE-2.0
//
// Unless required by applicable law or agreed to in writing, software
// distributed under the License is distributed on an "AS IS" BASIS,
// WITHOUT WARRANTIES OR CONDITIONS OF ANY KIND, either express or implied.
// See the License for the specific language governing permissions and
// limitations under the License.

import type {ParamPreferences} from '@parca/components';

import {useLabelNames} from './MatchersInput';
import ProfileExplorer from './ProfileExplorer';
import ProfileTypeSelector from './ProfileTypeSelector';
import SelectWithRefresh from './SelectWithRefresh';
import CustomSelect from './SimpleMatchers/Select';

export * from './ProfileFlameGraph';
export * from './ProfileSource';
export {
  convertToProtoFilters,
  convertFromProtoFilters,
} from './ProfileView/components/ProfileFilters/useProfileFilters';
export * from './ProfileView';
export * from './ProfileViewWithData';
export * from './utils';
export * from './ProfileTypeSelector';
export * from './SourceView';
export * from './ProfileMetricsGraph';
export * from './useSumBy';

export {default as ProfileFilters} from './ProfileView/components/ProfileFilters';
export {useProfileFiltersUrlState} from './ProfileView/components/ProfileFilters/useProfileFiltersUrlState';

export const DEFAULT_PROFILE_EXPLORER_PARAM_VALUES: ParamPreferences = {
  dashboard_items: {
    defaultValue: 'flamegraph',
    splitOnCommas: true, // This param should split on commas for array values
  },
};

<<<<<<< HEAD
export {ProfileExplorer, ProfileTypeSelector, CustomSelect, useLabelNames};
=======
export {
  ProfileExplorer,
  ProfileTypeSelector,
  getExpressionAsAString,
  CustomSelect,
  SelectWithRefresh,
  useLabelNames,
};
>>>>>>> 2ef26705
<|MERGE_RESOLUTION|>--- conflicted
+++ resolved
@@ -11,9 +11,9 @@
 // See the License for the specific language governing permissions and
 // limitations under the License.
 
-import type {ParamPreferences} from '@parca/components';
+import type { ParamPreferences } from '@parca/components';
 
-import {useLabelNames} from './MatchersInput';
+import { useLabelNames } from './MatchersInput';
 import ProfileExplorer from './ProfileExplorer';
 import ProfileTypeSelector from './ProfileTypeSelector';
 import SelectWithRefresh from './SelectWithRefresh';
@@ -33,8 +33,8 @@
 export * from './ProfileMetricsGraph';
 export * from './useSumBy';
 
-export {default as ProfileFilters} from './ProfileView/components/ProfileFilters';
-export {useProfileFiltersUrlState} from './ProfileView/components/ProfileFilters/useProfileFiltersUrlState';
+export { default as ProfileFilters } from './ProfileView/components/ProfileFilters';
+export { useProfileFiltersUrlState } from './ProfileView/components/ProfileFilters/useProfileFiltersUrlState';
 
 export const DEFAULT_PROFILE_EXPLORER_PARAM_VALUES: ParamPreferences = {
   dashboard_items: {
@@ -43,15 +43,4 @@
   },
 };
 
-<<<<<<< HEAD
-export {ProfileExplorer, ProfileTypeSelector, CustomSelect, useLabelNames};
-=======
-export {
-  ProfileExplorer,
-  ProfileTypeSelector,
-  getExpressionAsAString,
-  CustomSelect,
-  SelectWithRefresh,
-  useLabelNames,
-};
->>>>>>> 2ef26705
+export { ProfileExplorer, ProfileTypeSelector, CustomSelect, SelectWithRefresh, useLabelNames };