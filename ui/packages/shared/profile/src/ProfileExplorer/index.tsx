// Copyright 2022 The Parca Authors
// Licensed under the Apache License, Version 2.0 (the "License");
// you may not use this file except in compliance with the License.
// You may obtain a copy of the License at
//
// http://www.apache.org/licenses/LICENSE-2.0
//
// Unless required by applicable law or agreed to in writing, software
// distributed under the License is distributed on an "AS IS" BASIS,
// WITHOUT WARRANTIES OR CONDITIONS OF ANY KIND, either express or implied.
// See the License for the specific language governing permissions and
// limitations under the License.
<<<<<<< HEAD
import {useState} from 'react';
import {QuerySelection} from '../ProfileSelector';
=======

import {QuerySelection, useProfileTypes} from '../ProfileSelector';
>>>>>>> ce1281fb
import {ProfileSelection, ProfileSelectionFromParams, SuffixParams} from '..';
import ProfileExplorerSingle from './ProfileExplorerSingle';
import ProfileExplorerCompare from './ProfileExplorerCompare';
import {QueryServiceClient} from '@parca/client';
import {store} from '@parca/store';
import {Provider} from 'react-redux';
<<<<<<< HEAD
import {DateTimeRange} from '@parca/components';
import {NavigateFunction} from '@parca/functions';
import {useEffect} from 'react';
=======
import {DateTimeRange, useParcaContext} from '@parca/components';
import type {NavigateFunction} from '@parca/functions';
>>>>>>> ce1281fb

interface ProfileExplorerProps {
  queryClient: QueryServiceClient;
  queryParams: any;
  navigateTo: NavigateFunction;
}

const getExpressionAsAString = (expression: string | []): string => {
  const x = Array.isArray(expression) ? expression.join() : expression;
  return x;
};

const DEFAULT_DASHBOARD_ITEMS = ['icicle'];

/* eslint-disable @typescript-eslint/naming-convention */
const sanitizeDateRange = (
  time_selection_a: string,
  from_a: number,
  to_a: number
): {time_selection_a: string; from_a: number; to_a: number} => {
  const range = DateTimeRange.fromRangeKey(time_selection_a);
  if (from_a == null && to_a == null) {
    from_a = range.getFromMs();
    to_a = range.getToMs();
  }
  return {time_selection_a: range.getRangeKey(), from_a, to_a};
};
/* eslint-enable @typescript-eslint/naming-convention */

const filterSuffix = (
  o: {[key: string]: string | string[] | undefined},
  suffix: string
): {[key: string]: string | string[] | undefined} =>
  Object.fromEntries(Object.entries(o).filter(([key]) => !key.endsWith(suffix)));

const swapQueryParameters = (o: {
  [key: string]: string | string[] | undefined;
}): {[key: string]: string | string[] | undefined} => {
  Object.entries(o).forEach(([key, value]) => {
    if (key.endsWith('_b')) {
      o[key.slice(0, -2) + '_a'] = value;
    }
  });
  return o;
};

const ProfileExplorerApp = ({
  queryClient,
  queryParams,
  navigateTo,
}: ProfileExplorerProps): JSX.Element => {
  const {
    loading: profileTypesLoading,
    data: profileTypesData,
    error,
  } = useProfileTypes(queryClient);

  const {loader, noDataPrompt} = useParcaContext();

  /* eslint-disable @typescript-eslint/naming-convention */
  let {
    from_a,
    to_a,
    profile_name_a,
    labels_a,
    merge_from_a,
    merge_to_a,
    time_selection_a,
    compare_a,
    from_b,
    to_b,
    profile_name_b,
    labels_b,
    merge_from_b,
    merge_to_b,
    time_selection_b,
    compare_b,
    filter_by_function,
    dashboard_items,
  } = queryParams;

  /* eslint-enable @typescript-eslint/naming-convention */
  const [profileA, setProfileA] = useState<ProfileSelection | null>(null);
  const [profileB, setProfileB] = useState<ProfileSelection | null>(null);

  useEffect(() => {
    const mergeFrom = merge_from_a ?? undefined;
    const mergeTo = merge_to_a ?? undefined;
    const labels = (labels_a as string[]) ?? [''];
    const profileA = ProfileSelectionFromParams(
      expression_a,
      from_a as string,
      to_a as string,
      mergeFrom as string,
      mergeTo as string,
      labels,
      filter_by_function as string
    );

    setProfileA(profileA);
    // eslint-disable-next-line react-hooks/exhaustive-deps
  }, [merge_from_a, merge_to_a]);

  useEffect(() => {
    const mergeFrom = merge_from_b ?? undefined;
    const mergeTo = merge_to_b ?? undefined;
    const labels = (labels_b as string[]) ?? [''];
    const profileB = ProfileSelectionFromParams(
      expression_b,
      from_b as string,
      to_b as string,
      mergeFrom as string,
      mergeTo as string,
      labels,
      filter_by_function as string
    );

    setProfileB(profileB);
    // eslint-disable-next-line react-hooks/exhaustive-deps
  }, [merge_from_b, merge_to_b]);

  const sanitizedRange = sanitizeDateRange(time_selection_a, from_a, to_a);
  time_selection_a = sanitizedRange.time_selection_a;
  from_a = sanitizedRange.from_a;
  to_a = sanitizedRange.to_a;

  // eslint-disable-next-line @typescript-eslint/naming-convention
  const expression_a = getExpressionAsAString(queryParams.expression_a);

  // eslint-disable-next-line @typescript-eslint/naming-convention
  const expression_b = getExpressionAsAString(queryParams.expression_b);

  if ((queryParams?.expression_a ?? '') !== '') queryParams.expression_a = expression_a;
  if ((queryParams?.expression_b ?? '') !== '') queryParams.expression_b = expression_b;

  const selectProfile = (p: ProfileSelection, suffix: string): void => {
    queryParams.expression_a = encodeURIComponent(queryParams.expression_a);
    queryParams.expression_b = encodeURIComponent(queryParams.expression_b);
    return navigateTo('/', {
      ...queryParams,
      ...SuffixParams(p.HistoryParams(), suffix),
      dashboard_items: dashboard_items ?? DEFAULT_DASHBOARD_ITEMS,
    });
  };

  const selectProfileA = (p: ProfileSelection): void => {
    return selectProfile(p, '_a');
  };

  const selectProfileB = (p: ProfileSelection): void => {
    return selectProfile(p, '_b');
  };

<<<<<<< HEAD
  const queryA = {
    expression: expression_a,
    from: parseInt(from_a as string),
    to: parseInt(to_a as string),
    timeSelection: time_selection_a as string,
    profile_name: profile_name_a as string,
  };
=======
  if (profileTypesLoading) {
    return <>{loader}</>;
  }

  if (profileTypesData?.types.length === 0) {
    return <>{noDataPrompt}</>;
  }
>>>>>>> ce1281fb

  // Show the SingleProfileExplorer when not comparing
  if (compare_a !== 'true' && compare_b !== 'true') {
    const selectQuery = (q: QuerySelection): void => {
      const mergeParams =
        q.mergeFrom !== undefined && q.mergeTo !== undefined
          ? {merge_from_a: q.mergeFrom, merge_to_a: q.mergeTo}
          : {};
      return navigateTo(
        '/',
        // Filtering the _a suffix causes us to reset potential profile
        // selection when running a new query.
        {
          ...filterSuffix(queryParams, '_a'),
          ...{
            expression_a: encodeURIComponent(q.expression),
            from_a: q.from.toString(),
            to_a: q.to.toString(),
            time_selection_a: q.timeSelection,
            dashboard_items: dashboard_items ?? DEFAULT_DASHBOARD_ITEMS,
            ...mergeParams,
          },
        }
      );
    };

    const selectProfile = (p: ProfileSelection): void => {
      queryParams.expression_a = encodeURIComponent(queryParams.expression_a);
      return navigateTo('/', {
        ...queryParams,
        ...SuffixParams(p.HistoryParams(), '_a'),
        dashboard_items: dashboard_items ?? DEFAULT_DASHBOARD_ITEMS,
      });
    };

    const compareProfile = (): void => {
      let compareQuery = {
        compare_a: 'true',
        expression_a: encodeURIComponent(queryA.expression),
        from_a: queryA.from.toString(),
        to_a: queryA.to.toString(),
        time_selection_a: queryA.timeSelection,
        profile_name_a: queryA.profile_name,

        compare_b: 'true',
        expression_b: encodeURIComponent(queryA.expression),
        from_b: queryA.from.toString(),
        to_b: queryA.to.toString(),
        time_selection_b: queryA.timeSelection,
        profile_name_b: queryA.profile_name,
      };

      if (profileA != null) {
        compareQuery = {
          ...SuffixParams(profileA.HistoryParams(), '_a'),
          ...compareQuery,
        };
      }

      void navigateTo('/', {
        ...compareQuery,
        search_string: '',
        dashboard_items: dashboard_items ?? DEFAULT_DASHBOARD_ITEMS,
      });
    };

    return (
      <ProfileExplorerSingle
        queryClient={queryClient}
        query={queryA}
        profile={profileA}
        selectQuery={selectQuery}
        selectProfile={selectProfile}
        compareProfile={compareProfile}
        navigateTo={navigateTo}
      />
    );
  }

  const queryB = {
    expression: expression_b,
    from: parseInt(from_b as string),
    to: parseInt(to_b as string),
    timeSelection: time_selection_b as string,
    profile_name: profile_name_b as string,
  };

  const selectQueryA = (q: QuerySelection): void => {
    const mergeParams =
      q.mergeFrom !== undefined && q.mergeTo !== undefined
        ? {merge_from_a: q.mergeFrom, merge_to_a: q.mergeTo}
        : {};
    return navigateTo(
      '/',
      // Filtering the _a suffix causes us to reset potential profile
      // selection when running a new query.
      {
        ...filterSuffix(queryParams, '_a'),
        ...{
          compare_a: 'true',
          expression_a: encodeURIComponent(q.expression),
          expression_b: encodeURIComponent(expression_b),
          from_a: q.from.toString(),
          to_a: q.to.toString(),
          time_selection_a: q.timeSelection,
          filter_by_function: filter_by_function ?? '',
          dashboard_items: dashboard_items ?? DEFAULT_DASHBOARD_ITEMS,
          ...mergeParams,
        },
      }
    );
  };

  const selectQueryB = (q: QuerySelection): void => {
    const mergeParams =
      q.mergeFrom !== undefined && q.mergeTo !== undefined
        ? {merge_from_b: q.mergeFrom, merge_to_b: q.mergeTo}
        : {};
    return navigateTo(
      '/',
      // Filtering the _b suffix causes us to reset potential profile
      // selection when running a new query.
      {
        ...filterSuffix(queryParams, '_b'),
        ...{
          compare_b: 'true',
          expression_b: encodeURIComponent(q.expression),
          expression_a: encodeURIComponent(expression_a),
          from_b: q.from.toString(),
          to_b: q.to.toString(),
          time_selection_b: q.timeSelection,
          filter_by_function: filter_by_function ?? '',
          dashboard_items: dashboard_items ?? DEFAULT_DASHBOARD_ITEMS,
          ...mergeParams,
        },
      }
    );
  };

  const closeProfile = (card: string): void => {
    let newQueryParameters = queryParams;
    if (card === 'A') {
      newQueryParameters = swapQueryParameters(queryParams);
    }

    return navigateTo('/', {
      ...filterSuffix(newQueryParameters, '_b'),
      ...{
        compare_a: 'false',
        compare_b: 'false',
        search_string: '',
      },
    });
  };

  return (
    <ProfileExplorerCompare
      queryClient={queryClient}
      queryA={queryA}
      queryB={queryB}
      profileA={profileA}
      profileB={profileB}
      selectQueryA={selectQueryA}
      selectQueryB={selectQueryB}
      selectProfileA={selectProfileA}
      selectProfileB={selectProfileB}
      closeProfile={closeProfile}
      navigateTo={navigateTo}
    />
  );
};

const ProfileExplorer = ({
  queryClient,
  queryParams,
  navigateTo,
}: ProfileExplorerProps): JSX.Element => {
  const {store: reduxStore} = store();

  return (
    <Provider store={reduxStore}>
      <ProfileExplorerApp
        queryClient={queryClient}
        queryParams={queryParams}
        navigateTo={navigateTo}
      />
    </Provider>
  );
};

export default ProfileExplorer;<|MERGE_RESOLUTION|>--- conflicted
+++ resolved
@@ -10,27 +10,17 @@
 // WITHOUT WARRANTIES OR CONDITIONS OF ANY KIND, either express or implied.
 // See the License for the specific language governing permissions and
 // limitations under the License.
-<<<<<<< HEAD
-import {useState} from 'react';
-import {QuerySelection} from '../ProfileSelector';
-=======
-
+
+import {useEffect, useState} from 'react';
 import {QuerySelection, useProfileTypes} from '../ProfileSelector';
->>>>>>> ce1281fb
 import {ProfileSelection, ProfileSelectionFromParams, SuffixParams} from '..';
 import ProfileExplorerSingle from './ProfileExplorerSingle';
 import ProfileExplorerCompare from './ProfileExplorerCompare';
 import {QueryServiceClient} from '@parca/client';
 import {store} from '@parca/store';
 import {Provider} from 'react-redux';
-<<<<<<< HEAD
-import {DateTimeRange} from '@parca/components';
-import {NavigateFunction} from '@parca/functions';
-import {useEffect} from 'react';
-=======
 import {DateTimeRange, useParcaContext} from '@parca/components';
 import type {NavigateFunction} from '@parca/functions';
->>>>>>> ce1281fb
 
 interface ProfileExplorerProps {
   queryClient: QueryServiceClient;
@@ -88,7 +78,13 @@
     error,
   } = useProfileTypes(queryClient);
 
-  const {loader, noDataPrompt} = useParcaContext();
+  const {loader, noDataPrompt, onError} = useParcaContext();
+
+  useEffect(() => {
+    if (error !== undefined && error !== null) {
+      onError?.(error, 'ProfileExplorer');
+    }
+  }, [error, onError]);
 
   /* eslint-disable @typescript-eslint/naming-convention */
   let {
@@ -152,6 +148,26 @@
     // eslint-disable-next-line react-hooks/exhaustive-deps
   }, [merge_from_b, merge_to_b]);
 
+  if (profileTypesLoading) {
+    return <>{loader}</>;
+  }
+
+  if (profileTypesData?.types.length === 0) {
+    return <>{noDataPrompt}</>;
+  }
+
+  if (error !== undefined && error !== null) {
+    return (
+      <div
+        className="bg-red-100 border border-red-400 text-red-700 px-4 py-3 rounded relative"
+        role="alert"
+      >
+        <strong className="font-bold">Error! </strong>
+        <span className="block sm:inline">{error.message}</span>
+      </div>
+    );
+  }
+
   const sanitizedRange = sanitizeDateRange(time_selection_a, from_a, to_a);
   time_selection_a = sanitizedRange.time_selection_a;
   from_a = sanitizedRange.from_a;
@@ -184,7 +200,6 @@
     return selectProfile(p, '_b');
   };
 
-<<<<<<< HEAD
   const queryA = {
     expression: expression_a,
     from: parseInt(from_a as string),
@@ -192,15 +207,6 @@
     timeSelection: time_selection_a as string,
     profile_name: profile_name_a as string,
   };
-=======
-  if (profileTypesLoading) {
-    return <>{loader}</>;
-  }
-
-  if (profileTypesData?.types.length === 0) {
-    return <>{noDataPrompt}</>;
-  }
->>>>>>> ce1281fb
 
   // Show the SingleProfileExplorer when not comparing
   if (compare_a !== 'true' && compare_b !== 'true') {
