--- conflicted
+++ resolved
@@ -56,12 +56,8 @@
     closeProfile('B');
   };
 
-<<<<<<< HEAD
   const [compareAbsolute] = useURLStateNew('compare_absolute');
-=======
-  const [compareAbsolute] = useURLState({param: 'compare_absolute', navigateTo});
-  const [functionFilter] = useURLState({param: 'filter_by_function', navigateTo});
->>>>>>> 3238b8df
+  const [functionFilter] = useURLStateNew('filter_by_function');
 
   return (
     <>
