// Copyright 2022 The Parca Authors
// Licensed under the Apache License, Version 2.0 (the "License");
// you may not use this file except in compliance with the License.
// You may obtain a copy of the License at
//
// http://www.apache.org/licenses/LICENSE-2.0
//
// Unless required by applicable law or agreed to in writing, software
// distributed under the License is distributed on an "AS IS" BASIS,
// WITHOUT WARRANTIES OR CONDITIONS OF ANY KIND, either express or implied.
// See the License for the specific language governing permissions and
// limitations under the License.

import {Icon} from '@iconify/react';
import {Table} from 'apache-arrow';
import {Item, Menu, Separator, Submenu} from 'react-contexify';
import {Tooltip} from 'react-tooltip';

import {useParcaContext, useURLState} from '@parca/components';
import {USER_PREFERENCES, useUserPreference} from '@parca/hooks';
import {ProfileType} from '@parca/parser';
import {getLastItem} from '@parca/utilities';

import {useGraphTooltip} from '../../GraphTooltipArrow/useGraphTooltip';
import {useGraphTooltipMetaInfo} from '../../GraphTooltipArrow/useGraphTooltipMetaInfo';
import {hexifyAddress, truncateString} from '../../utils';

interface ContextMenuProps {
  menuId: string;
  table: Table<any>;
  profileType?: ProfileType;
  unit?: string;
  total: bigint;
  totalUnfiltered: bigint;
  row: number;
  compareAbsolute: boolean;
  resetPath: () => void;
  hideMenu: () => void;
  hideBinary: (binaryToRemove: string) => void;
}

const ContextMenu = ({
  menuId,
  table,
  total,
  totalUnfiltered,
  row,
  compareAbsolute,
  hideMenu,
  profileType,
  unit,
  hideBinary,
  resetPath,
}: ContextMenuProps): JSX.Element => {
  const {isDarkMode} = useParcaContext();
  const {enableSourcesView, checkDebuginfoStatusHandler} = useParcaContext();
  const [isGraphTooltipDocked, setIsDocked] = useUserPreference<boolean>(
    USER_PREFERENCES.GRAPH_METAINFO_DOCKED.key
  );
  const contextMenuData = useGraphTooltip({
    table,
    profileType,
    unit,
    total,
    totalUnfiltered,
    row,
    compareAbsolute,
  });

  const {
    functionFilename,
    functionSystemName,
    file,
    openFile,
    isSourceAvailable,
    locationAddress,
    mappingFile,
    mappingBuildID,
    inlined,
  } = useGraphTooltipMetaInfo({table, row});

  const [_, setSearchString] = useURLState<string | undefined>('search_string');
  const [dashboardItems, setDashboardItems] = useURLState<string[]>('dashboard_items', {
    alwaysReturnArray: true,
  });
  // eslint-disable-next-line @typescript-eslint/no-unused-vars
  const [sandwichFunctionName, setSandwichFunctionName] = useURLState<string | undefined>(
    'sandwich_function_name'
  );

  if (contextMenuData === null) {
    return <></>;
  }

  const {name, cumulativeText, diffText, diff} = contextMenuData;

  const isMappingBuildIDAvailable = mappingBuildID !== null && mappingBuildID !== '';

  const handleViewSourceFile = (): void => openFile();

  const handleResetView = (): void => {
    resetPath();
    return hideMenu();
  };
  const handleDockTooltip = (): void => {
    return isGraphTooltipDocked ? setIsDocked(false) : setIsDocked(true);
  };
  const handleCopyItem = (text: string): void => {
    void navigator.clipboard.writeText(text);
  };

  const functionName =
    row === 0
      ? ''
      : name !== ''
      ? name
      : locationAddress !== 0n
      ? hexifyAddress(locationAddress)
      : '';

  const buildIdText = !isMappingBuildIDAvailable ? '' : mappingBuildID;
  const inlinedText = inlined === null ? 'merged' : inlined ? 'yes' : 'no';

  const valuesToCopy = [
    {id: 'Function name', value: functionName},
    {
      id: 'Function system name',
      value: functionSystemName === functionName ? '' : functionSystemName,
    }, // an empty string will be filtered out below
    {id: 'Cumulative', value: cumulativeText ?? ''},
    {id: 'Diff', value: diff !== 0n ? diffText : ''},
    {
      id: 'File',
      value: functionFilename === '' ? functionFilename : file,
    },
    {id: 'Address', value: locationAddress === 0n ? '' : hexifyAddress(locationAddress)},
    {id: 'Inlined', value: inlinedText},
    {id: 'Binary', value: mappingFile ?? ''},
    {id: 'Build Id', value: buildIdText},
  ];

  const nonEmptyValuesToCopy = valuesToCopy.filter(({value}) => value !== '');

  return (
    <Menu id={menuId} theme={isDarkMode ? 'dark' : ''}>
      <Item
        id="view-source-file"
        onClick={handleViewSourceFile}
        disabled={enableSourcesView === false || !isSourceAvailable}
      >
        <div
          data-tooltip-id="view-source-file-help"
          data-tooltip-content="There is no source code uploaded for this build"
        >
          <div className="flex w-full items-center gap-2">
            <Icon icon="wpf:view-file" />
            <div>View source file</div>
          </div>
        </div>
        {!isSourceAvailable ? <Tooltip id="view-source-file-help" /> : null}
      </Item>
      <Item
        id="show-in-table"
        onClick={() => {
          setSearchString(functionName);
          setDashboardItems([...dashboardItems, 'table']);
        }}
      >
        <div className="flex w-full items-center gap-2">
          <Icon icon="ph:table" />
          <div>Show in table</div>
        </div>
      </Item>
<<<<<<< HEAD
      <Item
        id="show-in-sandwich"
        onClick={() => {
          setSandwichFunctionName(functionName);
          setDashboardItems(['sandwich']);
        }}
      >
        <div className="flex w-full items-center gap-2">
          <Icon icon="tdesign:sandwich-filled" />
          <div>Show in sandwich</div>
        </div>
      </Item>
      <Item id="reset-view" onClick={handleResetView} disabled={curPath.length === 0}>
=======
      <Item id="reset-view" onClick={handleResetView}>
>>>>>>> 859a2652
        <div className="flex w-full items-center gap-2">
          <Icon icon="system-uicons:reset" />
          <div>Reset graph</div>
        </div>
      </Item>
      <Item
        id="hide-binary"
        onClick={() => hideBinary(getLastItem(mappingFile) as string)}
        disabled={mappingFile === null || mappingFile === ''}
      >
        <div
          data-tooltip-id="hide-binary-help"
          data-tooltip-content="Hide all frames for this binary"
        >
          <div className="flex w-full items-center gap-2">
            <Icon icon="bx:bxs-hide" />
            <div>
              Hide binary {mappingFile !== null && `(${getLastItem(mappingFile) as string})`}
            </div>
          </div>
        </div>
        <Tooltip place="left" id="hide-binary-help" />
      </Item>
      <Submenu
        label={
          <div className="flex w-full items-center gap-2">
            <Icon icon="ph:copy" />
            <div>Copy</div>
          </div>
        }
      >
        <div className="max-h-[300px] overflow-scroll">
          {nonEmptyValuesToCopy.map(({id, value}: {id: string; value: string}) => (
            <Item
              key={id}
              id={id}
              onClick={() => handleCopyItem(value)}
              className="dark:bg-gray-800"
            >
              <div className="flex flex-col dark:text-gray-300 hover:dark:text-gray-100">
                <div className="text-sm">{id}</div>
                <div className="text-xs">{truncateString(value, 30)}</div>
              </div>
            </Item>
          ))}
        </div>
      </Submenu>
      {checkDebuginfoStatusHandler !== undefined ? (
        <Item
          id="check-debuginfo-status"
          onClick={() => checkDebuginfoStatusHandler(mappingBuildID as string)}
          disabled={!isMappingBuildIDAvailable}
        >
          <div className="flex w-full items-center gap-2">
            <Icon icon="bx:bx-info-circle" />
            <div className="relative pr-4">Check debuginfo status</div>
          </div>
        </Item>
      ) : null}
      <Separator />
      <Item id="dock-tooltip" onClick={handleDockTooltip}>
        <div className="flex w-full items-center gap-2">
          <Icon icon="bx:dock-bottom" />
          {isGraphTooltipDocked ? 'Undock tooltip' : 'Dock tooltip'}
        </div>
      </Item>
    </Menu>
  );
};

export default ContextMenu;<|MERGE_RESOLUTION|>--- conflicted
+++ resolved
@@ -171,7 +171,6 @@
           <div>Show in table</div>
         </div>
       </Item>
-<<<<<<< HEAD
       <Item
         id="show-in-sandwich"
         onClick={() => {
@@ -184,10 +183,7 @@
           <div>Show in sandwich</div>
         </div>
       </Item>
-      <Item id="reset-view" onClick={handleResetView} disabled={curPath.length === 0}>
-=======
       <Item id="reset-view" onClick={handleResetView}>
->>>>>>> 859a2652
         <div className="flex w-full items-center gap-2">
           <Icon icon="system-uicons:reset" />
           <div>Reset graph</div>
