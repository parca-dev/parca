--- conflicted
+++ resolved
@@ -41,143 +41,6 @@
 
 export const RowHeight = 26;
 
-<<<<<<< HEAD
-interface IcicleGraphNodesProps {
-  table: Table<any>;
-  row: number;
-  colors: colorByColors;
-  colorBy: string;
-  childRows: number[];
-  x: number;
-  y: number;
-  total: bigint;
-  totalWidth: number;
-  level: number;
-  curPath: CurrentPathFrame[];
-  setCurPath: (path: CurrentPathFrame[]) => void;
-  setHoveringRow: (row: number | null) => void;
-  setHoveringLevel: (level: number | null) => void;
-  path: CurrentPathFrame[];
-  xScale: (value: bigint) => number;
-  searchString?: string;
-  sortBy: string;
-  darkMode: boolean;
-  compareMode: boolean;
-  profileType?: ProfileType;
-  isContextMenuOpen: boolean;
-  hoveringName: string | null;
-  setHoveringName: (name: string | null) => void;
-  hoveringRow: number | null;
-  colorForSimilarNodes: string;
-  highlightSimilarStacksPreference: boolean;
-  isFlamegraph?: boolean;
-  isRoot?: boolean;
-  isSandwich?: boolean;
-}
-
-function getMaxDepth(table: Table<any>, row: number, level: number = 1): number {
-  const childRows: number[] = Array.from(table.getChild(FIELD_CHILDREN)?.get(row) ?? []);
-  if (childRows.length === 0) return level;
-  return Math.max(...childRows.map(child => getMaxDepth(table, child, level + 1)));
-}
-
-export const IcicleGraphNodes = React.memo(function IcicleGraphNodesNoMemo({
-  table,
-  childRows,
-  colors,
-  colorBy,
-  x,
-  y,
-  xScale,
-  total,
-  totalWidth,
-  level,
-  path,
-  setCurPath,
-  setHoveringRow,
-  setHoveringLevel,
-  curPath,
-  sortBy,
-  searchString,
-  darkMode,
-  compareMode,
-  profileType,
-  isContextMenuOpen,
-  hoveringName,
-  setHoveringName,
-  hoveringRow,
-  colorForSimilarNodes,
-  highlightSimilarStacksPreference,
-  isFlamegraph = false,
-  isRoot = false,
-  isSandwich = false,
-}: IcicleGraphNodesProps): React.JSX.Element {
-  const cumulatives = table.getChild(FIELD_CUMULATIVE);
-
-  if (childRows === undefined || childRows.length === 0) {
-    return <></>;
-  }
-
-  childRows =
-    curPath.length === 0
-      ? childRows
-      : childRows.filter(c => isCurrentPathFrameMatch(table, c, level, curPath[0]));
-
-  let childrenCumulative = BigInt(0);
-  const childrenElements: ReactNode[] = [];
-  childRows.forEach((child, i) => {
-    const xStart = Math.floor(xScale(BigInt(childrenCumulative)));
-    const c = BigInt(cumulatives?.get(child));
-    childrenCumulative += c;
-
-    childrenElements.push(
-      <IcicleNode
-        key={`node-${level}-${i}`}
-        table={table}
-        row={child}
-        colors={colors}
-        colorBy={colorBy}
-        x={xStart}
-        y={0}
-        totalWidth={totalWidth}
-        height={RowHeight}
-        path={path}
-        setCurPath={setCurPath}
-        setHoveringRow={setHoveringRow}
-        setHoveringLevel={setHoveringLevel}
-        level={level}
-        curPath={curPath}
-        total={total}
-        xScale={xScale}
-        sortBy={sortBy}
-        searchString={searchString}
-        darkMode={darkMode}
-        compareMode={compareMode}
-        profileType={profileType}
-        isContextMenuOpen={isContextMenuOpen}
-        hoveringName={hoveringName}
-        setHoveringName={setHoveringName}
-        hoveringRow={hoveringRow}
-        colorForSimilarNodes={colorForSimilarNodes}
-        highlightSimilarStacksPreference={highlightSimilarStacksPreference}
-        isFlamegraph={isFlamegraph}
-        isSandwich={isSandwich}
-      />
-    );
-  });
-
-  let flamegraphYOffset = 0;
-  if (isFlamegraph && isRoot) {
-    const maxDepth = getMaxDepth(table, 0);
-    flamegraphYOffset = RowHeight * maxDepth;
-  }
-  const adjustedY = isFlamegraph ? -y : y;
-
-  return <g transform={`translate(${x}, ${adjustedY + flamegraphYOffset})`}>{childrenElements}</g>;
-});
-
-=======
->>>>>>> 859a2652
 export interface colorByColors {
   [key: string]: string;
 }
@@ -194,11 +57,6 @@
   compareMode: boolean;
   onContextMenu: (e: React.MouseEvent, row: number) => void;
   colorForSimilarNodes: string;
-<<<<<<< HEAD
-  highlightSimilarStacksPreference: boolean;
-  isFlamegraph?: boolean;
-  isSandwich?: boolean;
-=======
   selectedRow: number;
   onClick: () => void;
   isIcicleChart: boolean;
@@ -207,7 +65,6 @@
   // Hovering row must only ever be used for highlighting similar nodes, otherwise it will cause performance issues as it causes the full iciclegraph to get rerendered every time the hovering row changes.
   hoveringRow?: number;
   setHoveringRow: (row: number | undefined) => void;
->>>>>>> 859a2652
 }
 
 export const icicleRectStyles = {
@@ -231,11 +88,6 @@
   darkMode,
   compareMode,
   colorForSimilarNodes,
-<<<<<<< HEAD
-  highlightSimilarStacksPreference,
-  isFlamegraph = false,
-  isSandwich = false,
-=======
   selectedRow,
   onClick,
   onContextMenu,
@@ -243,7 +95,8 @@
   setHoveringRow,
   isIcicleChart,
   profileSource,
->>>>>>> 859a2652
+  isFlamegraph = false,
+  isSandwich = false,
 }: IcicleNodeProps): React.JSX.Element {
   // get the columns to read from
   const mappingColumn = table.getChild(FIELD_MAPPING_FILE);
@@ -287,30 +140,8 @@
     colorAttribute,
   });
   const name = useMemo(() => {
-<<<<<<< HEAD
-    return isRoot ? 'root' : nodeLabel(table, row, level, binaries.length > 1);
-  }, [table, row, level, isRoot, binaries]);
-
-  const currentPathFrame: CurrentPathFrame = getCurrentPathFrameData(table, row, level);
-  const nextPath = path.concat([currentPathFrame]);
-  const isFaded =
-    curPath.length > 0 && !isCurrentPathFrameMatch(table, row, level, curPath[curPath.length - 1]);
-  const styles = isFaded ? fadedIcicleRectStyles : icicleRectStyles;
-  const nextLevel = level + 1;
-  const nextCurPath = curPath.length === 0 ? [] : curPath.slice(1);
-  const newXScale =
-    nextCurPath.length === 0 && curPath.length === 1
-      ? scaleLinear([0n, BigInt(cumulative)], [0, totalWidth])
-      : xScale;
-
-  const width: number =
-    nextCurPath.length > 0 || (nextCurPath.length === 0 && curPath.length === 1)
-      ? totalWidth
-      : xScale(BigInt(cumulative));
-=======
     return row === 0 ? 'root' : nodeLabel(table, row, binaries.length > 1);
   }, [table, row, binaries]);
->>>>>>> 859a2652
 
   const {isHighlightEnabled = false, isHighlighted = false} = useMemo(() => {
     if (searchString === undefined || searchString === '') {
@@ -319,9 +150,8 @@
     return {isHighlightEnabled: true, isHighlighted: isSearchMatch(searchString, name)};
   }, [searchString, name]);
 
-<<<<<<< HEAD
   const adjustedY = isFlamegraph ? -y : y;
-=======
+
   const selectionOffset =
     valueOffsetColumn?.get(selectedRow) !== null &&
     valueOffsetColumn?.get(selectedRow) !== undefined
@@ -348,7 +178,6 @@
   const width: number = isIcicleChart
     ? (Number(cumulative) / (Number(tsBounds[1]) - Number(tsBounds[0]))) * totalWidth
     : totalRatio * totalWidth;
->>>>>>> 859a2652
 
   if (width <= 1) {
     return <></>;
@@ -391,81 +220,6 @@
 
   return (
     <>
-<<<<<<< HEAD
-      {!(isRoot && isSandwich) && (
-        <g
-          transform={`translate(${x + 1}, ${adjustedY + 1})`}
-          style={styles}
-          onMouseEnter={onMouseEnter}
-          onMouseLeave={onMouseLeave}
-          onClick={() => {
-            setCurPath(nextPath);
-          }}
-        >
-          <rect
-            x={0}
-            y={0}
-            width={width}
-            height={height}
-            style={{
-              fill: colorResult,
-            }}
-            className={cx(
-              shouldBeHighlightedIfSimilarStacks
-                ? `${colorForSimilarNodes} stroke-[3] [stroke-dasharray:6,4] [stroke-linecap:round] [stroke-linejoin:round] h-6`
-                : 'stroke-white dark:stroke-gray-700',
-              {
-                'opacity-50': isHighlightEnabled && !isHighlighted,
-              }
-            )}
-          />
-          {width > 5 && (
-            <svg width={width - 5} height={height}>
-              <TextWithEllipsis
-                text={name}
-                x={5}
-                y={15}
-                width={width - 10} // Subtract padding from available width
-              />
-            </svg>
-          )}
-        </g>
-      )}
-      {childRows.length > 0 && (
-        <IcicleGraphNodes
-          table={table}
-          row={row}
-          colors={colors}
-          colorBy={colorBy}
-          childRows={childRows}
-          x={x}
-          y={RowHeight}
-          xScale={newXScale}
-          total={total}
-          totalWidth={totalWidth}
-          level={nextLevel}
-          path={nextPath}
-          curPath={nextCurPath}
-          setCurPath={setCurPath}
-          setHoveringRow={setHoveringRow}
-          setHoveringLevel={setHoveringLevel}
-          searchString={searchString}
-          sortBy={sortBy}
-          darkMode={darkMode}
-          profileType={profileType}
-          compareMode={compareMode}
-          isContextMenuOpen={isContextMenuOpen}
-          hoveringName={hoveringName}
-          setHoveringName={setHoveringName}
-          hoveringRow={hoveringRow}
-          colorForSimilarNodes={colorForSimilarNodes}
-          highlightSimilarStacksPreference={highlightSimilarStacksPreference}
-          isFlamegraph={isFlamegraph}
-          isRoot={false}
-          isSandwich={isSandwich}
-        />
-      )}
-=======
       <g
         transform={`translate(${x + 1}, ${y + 1})`}
         style={styles}
@@ -502,7 +256,6 @@
           </svg>
         )}
       </g>
->>>>>>> 859a2652
     </>
   );
 });