--- conflicted
+++ resolved
@@ -250,23 +250,6 @@
     if (total === 0n && !loading)
       return <div className="mx-auto text-center">Profile has no samples</div>;
 
-<<<<<<< HEAD
-    if (graph !== undefined)
-      return (
-        <IcicleGraph
-          width={width}
-          graph={graph}
-          total={total}
-          filtered={filtered}
-          curPath={effectiveCurPath}
-          setCurPath={setCurPathWrapper}
-          profileType={profileType}
-          isFlamegraph={isFlamegraph}
-        />
-      );
-
-=======
->>>>>>> 859a2652
     if (arrow !== undefined) {
       return (
         <div className="relative">
@@ -308,15 +291,8 @@
     loading,
     width,
     filtered,
-<<<<<<< HEAD
-    effectiveCurPath,
-    setCurPathWrapper,
-    effectiveCurPathArrow,
-    setCurPathArrowWrapper,
-=======
     curPathArrow,
     setNewCurPathArrow,
->>>>>>> 859a2652
     profileType,
     isHalfScreen,
     isDarkMode,
