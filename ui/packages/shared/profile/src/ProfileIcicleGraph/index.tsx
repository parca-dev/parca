--- conflicted
+++ resolved
@@ -61,7 +61,6 @@
     param: 'group_by',
     navigateTo,
   });
-<<<<<<< HEAD
 
   const setGroupBy = useCallback(
     (keys: string[]): void => {
@@ -71,9 +70,6 @@
   );
 
   const groupBy = useMemo(() => {
-=======
-  const groupBy: string[] = useMemo(() => {
->>>>>>> df8dc869
     if (storeGroupBy !== undefined) {
       if (typeof storeGroupBy === 'string') {
         return [storeGroupBy];
@@ -83,15 +79,6 @@
     return [FIELD_FUNCTION_NAME];
   }, [storeGroupBy]);
 
-<<<<<<< HEAD
-=======
-  const setGroupBy = useCallback(
-    (keys: string[]): void => {
-      setStoreGroupBy(keys);
-    },
-    [setStoreGroupBy]
-  );
->>>>>>> df8dc869
   const toggleGroupBy = useCallback(
     (key: string): void => {
       groupBy.includes(key)
