--- conflicted
+++ resolved
@@ -16,15 +16,12 @@
 
 import DiffLegend from '../components/DiffLegend';
 import IcicleGraph from '../IcicleGraph';
-<<<<<<< HEAD
 import {selectQueryParam} from '@parca/functions';
-=======
 import {useEffect, useMemo} from 'react';
 
 const numberFormatter = new Intl.NumberFormat('en-US');
 
 export type ResizeHandler = (width: number, height: number) => void;
->>>>>>> 9d80d49a
 
 interface ProfileIcicleGraphProps {
   width?: number;
