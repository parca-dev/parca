// Copyright 2022 The Parca Authors
// Licensed under the Apache License, Version 2.0 (the "License");
// you may not use this file except in compliance with the License.
// You may obtain a copy of the License at
//
// http://www.apache.org/licenses/LICENSE-2.0
//
// Unless required by applicable law or agreed to in writing, software
// distributed under the License is distributed on an "AS IS" BASIS,
// WITHOUT WARRANTIES OR CONDITIONS OF ANY KIND, either express or implied.
// See the License for the specific language governing permissions and
// limitations under the License.

import React from 'react';

<<<<<<< HEAD
import {Transition} from '@headlessui/react';
import {Icon} from '@iconify/react';
import Select from 'react-select';

import {Button} from '@parca/components';

import {
  FIELD_FUNCTION_FILE_NAME,
  FIELD_FUNCTION_NAME,
  FIELD_LABELS,
  FIELD_LOCATION_ADDRESS,
  FIELD_MAPPING_FILE,
} from '../../../ProfileFlameGraph/FlameGraphArrow';

interface LabelSelectorProps {
  labels: string[];
  groupBy: string[];
  setGroupByLabels: (labels: string[]) => void;
  isOpen: boolean;
  labelsButtonRef: React.RefObject<HTMLDivElement>;
  setIsLabelSelectorOpen: (isOpen: boolean) => void;
}

interface LabelSelectorProps {
  labels: string[];
  groupBy: string[];
  setGroupByLabels: (labels: string[]) => void;
}

interface LabelOption {
  label: string;
  value: string;
}

interface GroupByDropdownProps {
  groupBy: string[];
  toggleGroupBy: (key: string) => void;
  onLabelClick: () => void;
  labelsButtonRef: React.RefObject<HTMLDivElement>;
}

const groupByOptions = [
  {
    value: FIELD_FUNCTION_NAME,
    label: 'Function Name',
    description: 'Stacktraces are grouped by function names.',
    disabled: true,
  },
  {
    value: FIELD_FUNCTION_FILE_NAME,
    label: 'Filename',
    description: 'Stacktraces are grouped by filenames.',
    disabled: false,
  },
  {
    value: FIELD_LOCATION_ADDRESS,
    label: 'Address',
    description: 'Stacktraces are grouped by addresses.',
    disabled: false,
  },
  {
    value: FIELD_MAPPING_FILE,
    label: 'Binary',
    description: 'Stacktraces are grouped by binaries.',
    disabled: false,
  },
];

const LabelSelector: React.FC<LabelSelectorProps> = ({
  labels,
  groupBy,
  setGroupByLabels,
  isOpen,
  labelsButtonRef,
  setIsLabelSelectorOpen,
}) => {
  const [position, setPosition] = useState({top: 0, left: 0});

  useEffect(() => {
    if (isOpen && labelsButtonRef.current !== null) {
      const rect = labelsButtonRef.current.getBoundingClientRect();
      const parentRect = labelsButtonRef.current.offsetParent?.getBoundingClientRect() ?? {
        top: 0,
        left: 0,
      };

      setPosition({
        top: rect.bottom - parentRect.top,
        left: rect.right - parentRect.left + 4,
      });
    }
  }, [isOpen, labelsButtonRef]);

  if (!isOpen) return null;

  return (
    <div
      className="absolute w-64 ml-4 z-20"
      style={{
        top: `${position.top}px`,
        left: `${position.left}px`,
      }}
    >
      <Select<LabelOption, true>
        isMulti
        name="labels"
        options={labels.map(label => ({label, value: `${FIELD_LABELS}.${label}`}))}
        className="parca-select-container text-sm w-full border-gray-300 border rounded-md"
        classNamePrefix="parca-select"
        value={groupBy
          .filter(l => l.startsWith(FIELD_LABELS))
          .map(l => ({value: l, label: l.slice(FIELD_LABELS.length + 1)}))}
        onChange={newValue => {
          setGroupByLabels(newValue.map(option => option.value));
          setIsLabelSelectorOpen(false);
        }}
        placeholder="Select labels..."
        styles={{
          menu: provided => ({
            ...provided,
            position: 'relative',
            marginBottom: 0,
            boxShadow: 'none',
            marginTop: 0,
          }),
          control: provided => ({
            ...provided,
            boxShadow: 'none',
            borderBottom: '1px solid #e2e8f0',
            borderRight: 0,
            borderLeft: 0,
            borderTop: 0,
            borderBottomLeftRadius: 0,
            borderBottomRightRadius: 0,
            ':hover': {
              borderColor: '#e2e8f0',
              borderBottomLeftRadius: 0,
              borderBottomRightRadius: 0,
            },
          }),
        }}
        menuIsOpen={true}
      />
    </div>
  );
};

const GroupByDropdown: React.FC<GroupByDropdownProps> = ({
  groupBy,
  toggleGroupBy,
  onLabelClick,
  labelsButtonRef,
}) => {
  const [isDropdownOpen, setIsDropdownOpen] = useState(false);
  const dropdownRef = useRef<HTMLDivElement>(null);

  useEffect(() => {
    const handleClickOutside = (event: MouseEvent): void => {
      if (
        isDropdownOpen &&
        dropdownRef.current != null &&
        !dropdownRef.current.contains(event.target as Node)
      ) {
        setIsDropdownOpen(false);
      }
    };

    document.addEventListener('mousedown', handleClickOutside);
    return () => {
      document.removeEventListener('mousedown', handleClickOutside);
    };
  }, [isDropdownOpen]);

  const label =
    groupBy.length === 0
      ? 'Nothing'
      : groupBy.length === 1
      ? groupByOptions.find(option => option.value === groupBy[0])?.label
      : 'Multiple';

  const selectedLabels = groupBy
    .filter(l => l.startsWith(FIELD_LABELS))
    .map(l => l.slice(FIELD_LABELS.length + 1));

  return (
    <div className="relative" ref={dropdownRef}>
      <label className="text-sm">Group by</label>
      <div className="relative text-left" id="h-group-by-filter">
        <Button
          variant="neutral"
          onClick={() => setIsDropdownOpen(!isDropdownOpen)}
          className="relative w-max cursor-default rounded-md border bg-white py-2 pl-3 pr-[1.7rem] text-left text-sm shadow-sm dark:border-gray-600 dark:bg-gray-900 sm:text-sm"
        >
          <span className="block overflow-x-hidden text-ellipsis">{label}</span>
          <span className="pointer-events-none absolute inset-y-0 right-0 flex items-center pr-2 text-gray-400">
            <Icon icon="heroicons:chevron-down-20-solid" aria-hidden="true" />
          </span>
        </Button>

        <Transition
          as="div"
          leave="transition ease-in duration-100"
          leaveFrom="opacity-100"
          leaveTo="opacity-0"
          show={isDropdownOpen}
        >
          <div className="absolute left-0 z-10 mt-1 min-w-[400px] overflow-auto rounded-md bg-gray-50 py-1 text-base shadow-lg ring-1 ring-black ring-opacity-5 focus:outline-none dark:border-gray-600 dark:bg-gray-900 dark:ring-white dark:ring-opacity-20 sm:text-sm">
            <div className="p-4">
              <fieldset>
                <div className="space-y-5">
                  {groupByOptions.map(({value, label, description, disabled}) => (
                    <div key={value} className="relative flex items-start">
                      <div className="flex h-6 items-center">
                        <input
                          id={value}
                          name={value}
                          type="checkbox"
                          disabled={disabled}
                          className="h-4 w-4 rounded border-gray-300 text-indigo-600 focus:ring-indigo-600"
                          checked={groupBy.includes(value)}
                          onChange={() => toggleGroupBy(value)}
                        />
                      </div>
                      <div className="ml-3 text-sm leading-6">
                        <label
                          htmlFor={value}
                          className="font-medium text-gray-900 dark:text-gray-200"
                        >
                          {label}
                        </label>
                        <p className="text-gray-500 dark:text-gray-400">{description}</p>
                      </div>
                    </div>
                  ))}
                  <div
                    className="ml-7 flex flex-col items-start text-sm leading-6 cursor-pointer"
                    onClick={onLabelClick}
                    ref={labelsButtonRef}
                  >
                    <div className="flex justify-between w-full items-center">
                      <div>
                        <span className="font-medium text-gray-900 dark:text-gray-200">Labels</span>
                        <p className="text-gray-500 dark:text-gray-400">
                          Stacktraces are grouped by labels.
                        </p>
                      </div>

                      <Icon icon="flowbite:caret-right-solid" className="h-[14px] w-[14px]" />
                    </div>

                    {selectedLabels.length > 0 && (
                      <div className="flex gap-2 flex-wrap">
                        <span className="text-gray-500 dark:text-gray-200">Selected labels:</span>

                        <div className="flex flex-wrap gap-3">
                          {selectedLabels.map(label => (
                            <span
                              key={label}
                              className="mr-2 px-3 py-1 text-xs text-gray-700 dark:text-gray-200 bg-gray-200 rounded-md dark:bg-gray-800"
                            >
                              {label}
                            </span>
                          ))}
                        </div>
                      </div>
                    )}
                  </div>
                </div>
              </fieldset>
            </div>
          </div>
        </Transition>
      </div>
    </div>
  );
};
=======
import GroupByLabelsDropdown from '../GroupByLabelsDropdown';
>>>>>>> 1aa5b4c5

interface GroupByControlsProps {
  groupBy: string[];
  labels: string[];
  setGroupByLabels: (labels: string[]) => void;
}

const GroupByControls: React.FC<GroupByControlsProps> = ({groupBy, labels, setGroupByLabels}) => {
  return (
    <div className="inline-flex items-start">
      <div className="relative flex gap-3 items-start">
        <GroupByLabelsDropdown
          labels={labels}
          groupBy={groupBy}
          setGroupByLabels={setGroupByLabels}
        />
      </div>
    </div>
  );
};

export default GroupByControls;<|MERGE_RESOLUTION|>--- conflicted
+++ resolved
@@ -13,286 +13,7 @@
 
 import React from 'react';
 
-<<<<<<< HEAD
-import {Transition} from '@headlessui/react';
-import {Icon} from '@iconify/react';
-import Select from 'react-select';
-
-import {Button} from '@parca/components';
-
-import {
-  FIELD_FUNCTION_FILE_NAME,
-  FIELD_FUNCTION_NAME,
-  FIELD_LABELS,
-  FIELD_LOCATION_ADDRESS,
-  FIELD_MAPPING_FILE,
-} from '../../../ProfileFlameGraph/FlameGraphArrow';
-
-interface LabelSelectorProps {
-  labels: string[];
-  groupBy: string[];
-  setGroupByLabels: (labels: string[]) => void;
-  isOpen: boolean;
-  labelsButtonRef: React.RefObject<HTMLDivElement>;
-  setIsLabelSelectorOpen: (isOpen: boolean) => void;
-}
-
-interface LabelSelectorProps {
-  labels: string[];
-  groupBy: string[];
-  setGroupByLabels: (labels: string[]) => void;
-}
-
-interface LabelOption {
-  label: string;
-  value: string;
-}
-
-interface GroupByDropdownProps {
-  groupBy: string[];
-  toggleGroupBy: (key: string) => void;
-  onLabelClick: () => void;
-  labelsButtonRef: React.RefObject<HTMLDivElement>;
-}
-
-const groupByOptions = [
-  {
-    value: FIELD_FUNCTION_NAME,
-    label: 'Function Name',
-    description: 'Stacktraces are grouped by function names.',
-    disabled: true,
-  },
-  {
-    value: FIELD_FUNCTION_FILE_NAME,
-    label: 'Filename',
-    description: 'Stacktraces are grouped by filenames.',
-    disabled: false,
-  },
-  {
-    value: FIELD_LOCATION_ADDRESS,
-    label: 'Address',
-    description: 'Stacktraces are grouped by addresses.',
-    disabled: false,
-  },
-  {
-    value: FIELD_MAPPING_FILE,
-    label: 'Binary',
-    description: 'Stacktraces are grouped by binaries.',
-    disabled: false,
-  },
-];
-
-const LabelSelector: React.FC<LabelSelectorProps> = ({
-  labels,
-  groupBy,
-  setGroupByLabels,
-  isOpen,
-  labelsButtonRef,
-  setIsLabelSelectorOpen,
-}) => {
-  const [position, setPosition] = useState({top: 0, left: 0});
-
-  useEffect(() => {
-    if (isOpen && labelsButtonRef.current !== null) {
-      const rect = labelsButtonRef.current.getBoundingClientRect();
-      const parentRect = labelsButtonRef.current.offsetParent?.getBoundingClientRect() ?? {
-        top: 0,
-        left: 0,
-      };
-
-      setPosition({
-        top: rect.bottom - parentRect.top,
-        left: rect.right - parentRect.left + 4,
-      });
-    }
-  }, [isOpen, labelsButtonRef]);
-
-  if (!isOpen) return null;
-
-  return (
-    <div
-      className="absolute w-64 ml-4 z-20"
-      style={{
-        top: `${position.top}px`,
-        left: `${position.left}px`,
-      }}
-    >
-      <Select<LabelOption, true>
-        isMulti
-        name="labels"
-        options={labels.map(label => ({label, value: `${FIELD_LABELS}.${label}`}))}
-        className="parca-select-container text-sm w-full border-gray-300 border rounded-md"
-        classNamePrefix="parca-select"
-        value={groupBy
-          .filter(l => l.startsWith(FIELD_LABELS))
-          .map(l => ({value: l, label: l.slice(FIELD_LABELS.length + 1)}))}
-        onChange={newValue => {
-          setGroupByLabels(newValue.map(option => option.value));
-          setIsLabelSelectorOpen(false);
-        }}
-        placeholder="Select labels..."
-        styles={{
-          menu: provided => ({
-            ...provided,
-            position: 'relative',
-            marginBottom: 0,
-            boxShadow: 'none',
-            marginTop: 0,
-          }),
-          control: provided => ({
-            ...provided,
-            boxShadow: 'none',
-            borderBottom: '1px solid #e2e8f0',
-            borderRight: 0,
-            borderLeft: 0,
-            borderTop: 0,
-            borderBottomLeftRadius: 0,
-            borderBottomRightRadius: 0,
-            ':hover': {
-              borderColor: '#e2e8f0',
-              borderBottomLeftRadius: 0,
-              borderBottomRightRadius: 0,
-            },
-          }),
-        }}
-        menuIsOpen={true}
-      />
-    </div>
-  );
-};
-
-const GroupByDropdown: React.FC<GroupByDropdownProps> = ({
-  groupBy,
-  toggleGroupBy,
-  onLabelClick,
-  labelsButtonRef,
-}) => {
-  const [isDropdownOpen, setIsDropdownOpen] = useState(false);
-  const dropdownRef = useRef<HTMLDivElement>(null);
-
-  useEffect(() => {
-    const handleClickOutside = (event: MouseEvent): void => {
-      if (
-        isDropdownOpen &&
-        dropdownRef.current != null &&
-        !dropdownRef.current.contains(event.target as Node)
-      ) {
-        setIsDropdownOpen(false);
-      }
-    };
-
-    document.addEventListener('mousedown', handleClickOutside);
-    return () => {
-      document.removeEventListener('mousedown', handleClickOutside);
-    };
-  }, [isDropdownOpen]);
-
-  const label =
-    groupBy.length === 0
-      ? 'Nothing'
-      : groupBy.length === 1
-      ? groupByOptions.find(option => option.value === groupBy[0])?.label
-      : 'Multiple';
-
-  const selectedLabels = groupBy
-    .filter(l => l.startsWith(FIELD_LABELS))
-    .map(l => l.slice(FIELD_LABELS.length + 1));
-
-  return (
-    <div className="relative" ref={dropdownRef}>
-      <label className="text-sm">Group by</label>
-      <div className="relative text-left" id="h-group-by-filter">
-        <Button
-          variant="neutral"
-          onClick={() => setIsDropdownOpen(!isDropdownOpen)}
-          className="relative w-max cursor-default rounded-md border bg-white py-2 pl-3 pr-[1.7rem] text-left text-sm shadow-sm dark:border-gray-600 dark:bg-gray-900 sm:text-sm"
-        >
-          <span className="block overflow-x-hidden text-ellipsis">{label}</span>
-          <span className="pointer-events-none absolute inset-y-0 right-0 flex items-center pr-2 text-gray-400">
-            <Icon icon="heroicons:chevron-down-20-solid" aria-hidden="true" />
-          </span>
-        </Button>
-
-        <Transition
-          as="div"
-          leave="transition ease-in duration-100"
-          leaveFrom="opacity-100"
-          leaveTo="opacity-0"
-          show={isDropdownOpen}
-        >
-          <div className="absolute left-0 z-10 mt-1 min-w-[400px] overflow-auto rounded-md bg-gray-50 py-1 text-base shadow-lg ring-1 ring-black ring-opacity-5 focus:outline-none dark:border-gray-600 dark:bg-gray-900 dark:ring-white dark:ring-opacity-20 sm:text-sm">
-            <div className="p-4">
-              <fieldset>
-                <div className="space-y-5">
-                  {groupByOptions.map(({value, label, description, disabled}) => (
-                    <div key={value} className="relative flex items-start">
-                      <div className="flex h-6 items-center">
-                        <input
-                          id={value}
-                          name={value}
-                          type="checkbox"
-                          disabled={disabled}
-                          className="h-4 w-4 rounded border-gray-300 text-indigo-600 focus:ring-indigo-600"
-                          checked={groupBy.includes(value)}
-                          onChange={() => toggleGroupBy(value)}
-                        />
-                      </div>
-                      <div className="ml-3 text-sm leading-6">
-                        <label
-                          htmlFor={value}
-                          className="font-medium text-gray-900 dark:text-gray-200"
-                        >
-                          {label}
-                        </label>
-                        <p className="text-gray-500 dark:text-gray-400">{description}</p>
-                      </div>
-                    </div>
-                  ))}
-                  <div
-                    className="ml-7 flex flex-col items-start text-sm leading-6 cursor-pointer"
-                    onClick={onLabelClick}
-                    ref={labelsButtonRef}
-                  >
-                    <div className="flex justify-between w-full items-center">
-                      <div>
-                        <span className="font-medium text-gray-900 dark:text-gray-200">Labels</span>
-                        <p className="text-gray-500 dark:text-gray-400">
-                          Stacktraces are grouped by labels.
-                        </p>
-                      </div>
-
-                      <Icon icon="flowbite:caret-right-solid" className="h-[14px] w-[14px]" />
-                    </div>
-
-                    {selectedLabels.length > 0 && (
-                      <div className="flex gap-2 flex-wrap">
-                        <span className="text-gray-500 dark:text-gray-200">Selected labels:</span>
-
-                        <div className="flex flex-wrap gap-3">
-                          {selectedLabels.map(label => (
-                            <span
-                              key={label}
-                              className="mr-2 px-3 py-1 text-xs text-gray-700 dark:text-gray-200 bg-gray-200 rounded-md dark:bg-gray-800"
-                            >
-                              {label}
-                            </span>
-                          ))}
-                        </div>
-                      </div>
-                    )}
-                  </div>
-                </div>
-              </fieldset>
-            </div>
-          </div>
-        </Transition>
-      </div>
-    </div>
-  );
-};
-=======
 import GroupByLabelsDropdown from '../GroupByLabelsDropdown';
->>>>>>> 1aa5b4c5
 
 interface GroupByControlsProps {
   groupBy: string[];
