--- conflicted
+++ resolved
@@ -21,25 +21,14 @@
   setGroupByLabels: (labels: string[]) => void;
 }
 
-const GroupByControls: React.FC<GroupByControlsProps> = ({groupBy, labels, setGroupByLabels}) => {
+const GroupByControls: React.FC<GroupByControlsProps> = ({ groupBy, labels, setGroupByLabels }) => {
   return (
-<<<<<<< HEAD
-    <div className="inline-flex items-start min-w-40 flex-1">
-      <div className="relative flex gap-3 items-start">
-        <GroupByLabelsDropdown
-          labels={labels}
-          groupBy={groupBy}
-          setGroupByLabels={setGroupByLabels}
-        />
-      </div>
-=======
     <div className="relative flex" id="h-group-by-controls">
       <GroupByLabelsDropdown
         labels={labels}
         groupBy={groupBy}
         setGroupByLabels={setGroupByLabels}
       />
->>>>>>> 55c867ba
     </div>
   );
 };
