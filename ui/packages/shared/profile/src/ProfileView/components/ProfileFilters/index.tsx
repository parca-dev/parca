// Copyright 2022 The Parca Authors
// Licensed under the Apache License, Version 2.0 (the "License");
// you may not use this file except in compliance with the License.
// You may obtain a copy of the License at
//
// http://www.apache.org/licenses/LICENSE-2.0
//
// Unless required by applicable law or agreed to in writing, software
// distributed under the License is distributed on an "AS IS" BASIS,
// WITHOUT WARRANTIES OR CONDITIONS OF ANY KIND, either express or implied.
// See the License for the specific language governing permissions and
// limitations under the License.

<<<<<<< HEAD
import { useCallback } from 'react';
=======
import {useCallback, useEffect} from 'react';
>>>>>>> 2346dbad

import {Icon} from '@iconify/react';
import cx from 'classnames';

import {Button, Input, Select, type SelectItem} from '@parca/components';

import {useProfileFilters, type ProfileFilter} from './useProfileFilters';

const filterTypeItems: SelectItem[] = [
  {
    key: 'stack',
    element: {
      active: <>Stack Filter</>,
      expanded: (
        <>
          <span>Stack Filter</span>
          <br />
          <span className="text-xs">Filters entire call stacks</span>
        </>
      ),
    },
  },
  {
    key: 'frame',
    element: {
      active: <>Frame Filter</>,
      expanded: (
        <>
          <span>Frame Filter</span>
          <br />
          <span className="text-xs">Filters individual frames</span>
        </>
      ),
    },
  },
];

const fieldItems: SelectItem[] = [
  {
    key: 'function_name',
    element: {
      active: <>Function</>,
      expanded: <>Function Name</>,
    },
  },
  {
    key: 'binary',
    element: {
      active: <>Binary</>,
      expanded: <>Binary/Executable Name</>,
    },
  },
  {
    key: 'system_name',
    element: {
      active: <>System Name</>,
      expanded: <>System Name</>,
    },
  },
  {
    key: 'filename',
    element: {
      active: <>Filename</>,
      expanded: <>Source Filename</>,
    },
  },
  {
    key: 'address',
    element: {
      active: <>Address</>,
      expanded: <>Memory Address</>,
    },
  },
  {
    key: 'line_number',
    element: {
      active: <>Line Number</>,
      expanded: <>Source Line Number</>,
    },
  },
];

const stringMatchTypeItems: SelectItem[] = [
  {
    key: 'equal',
    element: {
      active: <>Equals</>,
      expanded: <>Equals</>,
    },
  },
  {
    key: 'not_equal',
    element: {
      active: <>Not Equals</>,
      expanded: <>Not Equals</>,
    },
  },
  {
    key: 'contains',
    element: {
      active: <>Contains</>,
      expanded: <>Contains</>,
    },
  },
  {
    key: 'not_contains',
    element: {
      active: <>Not Contains</>,
      expanded: <>Not Contains</>,
    },
  },
];

const numberMatchTypeItems: SelectItem[] = [
  {
    key: 'equal',
    element: {
      active: <>Equals</>,
      expanded: <>Equals</>,
    },
  },
  {
    key: 'not_equal',
    element: {
      active: <>Not Equals</>,
      expanded: <>Not Equals</>,
    },
  },
];

const ProfileFilters = (): JSX.Element => {
  const {
    localFilters,
    appliedFilters,
    hasUnsavedChanges,
    onApplyFilters,
    addFilter,
    removeFilter,
    updateFilter,
    resetFilters,
  } = useProfileFilters();

  const handleKeyDown = useCallback(
    (e: React.KeyboardEvent<HTMLInputElement>) => {
      if (e.key === 'Enter') {
        e.preventDefault();
        if (e.currentTarget.value.trim() === '') {
          return;
        }
        onApplyFilters();
      }
    },
    [onApplyFilters]
  );

  const filtersToRender = localFilters.length > 0 ? localFilters : appliedFilters ?? [];

  return (
    <div className="flex gap-2 w-full">
      <div className="flex-1 flex flex-wrap gap-2">
        {filtersToRender.map(filter => {
          const isNumberField = filter.field === 'address' || filter.field === 'line_number';
          const matchTypeItems = isNumberField ? numberMatchTypeItems : stringMatchTypeItems;

          return (
            <div key={filter.id} className="flex items-center gap-0">
              <Select
                items={filterTypeItems}
                selectedKey={filter.type}
                onSelection={key => updateFilter(filter.id, {type: key as 'stack' | 'frame'})}
                className="rounded-l-md rounded-r-none border-r-0 w-28 pr-1 gap-0 focus:z-50 focus:relative focus:outline-1"
              />

              <Select
                items={fieldItems}
                selectedKey={filter.field}
                onSelection={key => {
                  const newField = key as ProfileFilter['field'];
                  const isNewFieldNumber = newField === 'address' || newField === 'line_number';
                  const isCurrentFieldNumber =
                    filter.field === 'address' || filter.field === 'line_number';

                  if (isNewFieldNumber !== isCurrentFieldNumber) {
                    updateFilter(filter.id, {
                      field: newField,
                      matchType: 'equal',
                    });
                  } else {
                    updateFilter(filter.id, {field: newField});
                  }
                }}
                className="rounded-none border-r-0 w-32 pr-1 gap-0 focus:z-50 focus:relative focus:outline-1"
              />

              <Select
                items={matchTypeItems}
                selectedKey={filter.matchType}
                onSelection={key =>
                  updateFilter(filter.id, {matchType: key as ProfileFilter['matchType']})
                }
                className="rounded-none border-r-0 pr-1 gap-0 focus:z-50 focus:relative focus:outline-1"
              />

              <Input
                placeholder="Value"
                value={filter.value}
                onChange={e => updateFilter(filter.id, {value: e.target.value})}
                onKeyDown={handleKeyDown}
                className="rounded-none w-36 text-sm focus:outline-1"
              />

              <Button
                variant="neutral"
                onClick={() => {
                  if (localFilters.length === 1) {
                    resetFilters();
                  } else {
                    removeFilter(filter.id);
                  }
                }}
                className="h-[38px] rounded-none rounded-r-md p-3"
              >
                <Icon icon="mdi:close" className="h-4 w-4" />
              </Button>
            </div>
          );
        })}

        {localFilters.length > 0 && (
          <Button variant="neutral" onClick={addFilter} className="p-3 h-[38px]">
            <Icon icon="mdi:filter-plus-outline" className="h-4 w-4" />
          </Button>
        )}

        {localFilters.length === 0 && (appliedFilters?.length ?? 0) === 0 && (
          <Button variant="neutral" onClick={addFilter} className="flex items-center gap-2">
            <Icon icon="mdi:filter-outline" className="h-4 w-4" />
            <span>Filter</span>
          </Button>
        )}
      </div>

      {localFilters.length > 0 && hasUnsavedChanges && localFilters.every(f => f.value !== '') && (
        <Button
          variant="primary"
          onClick={onApplyFilters}
          className={cx('flex items-center gap-2 self-end')}
        >
          <span>Apply</span>
        </Button>
      )}
    </div>
  );
};

export default ProfileFilters;<|MERGE_RESOLUTION|>--- conflicted
+++ resolved
@@ -11,18 +11,14 @@
 // See the License for the specific language governing permissions and
 // limitations under the License.
 
-<<<<<<< HEAD
 import { useCallback } from 'react';
-=======
-import {useCallback, useEffect} from 'react';
->>>>>>> 2346dbad
-
-import {Icon} from '@iconify/react';
+
+import { Icon } from '@iconify/react';
 import cx from 'classnames';
 
-import {Button, Input, Select, type SelectItem} from '@parca/components';
-
-import {useProfileFilters, type ProfileFilter} from './useProfileFilters';
+import { Button, Input, Select, type SelectItem } from '@parca/components';
+
+import { useProfileFilters, type ProfileFilter } from './useProfileFilters';
 
 const filterTypeItems: SelectItem[] = [
   {
@@ -185,7 +181,7 @@
               <Select
                 items={filterTypeItems}
                 selectedKey={filter.type}
-                onSelection={key => updateFilter(filter.id, {type: key as 'stack' | 'frame'})}
+                onSelection={key => updateFilter(filter.id, { type: key as 'stack' | 'frame' })}
                 className="rounded-l-md rounded-r-none border-r-0 w-28 pr-1 gap-0 focus:z-50 focus:relative focus:outline-1"
               />
 
@@ -204,7 +200,7 @@
                       matchType: 'equal',
                     });
                   } else {
-                    updateFilter(filter.id, {field: newField});
+                    updateFilter(filter.id, { field: newField });
                   }
                 }}
                 className="rounded-none border-r-0 w-32 pr-1 gap-0 focus:z-50 focus:relative focus:outline-1"
@@ -214,7 +210,7 @@
                 items={matchTypeItems}
                 selectedKey={filter.matchType}
                 onSelection={key =>
-                  updateFilter(filter.id, {matchType: key as ProfileFilter['matchType']})
+                  updateFilter(filter.id, { matchType: key as ProfileFilter['matchType'] })
                 }
                 className="rounded-none border-r-0 pr-1 gap-0 focus:z-50 focus:relative focus:outline-1"
               />
@@ -222,7 +218,7 @@
               <Input
                 placeholder="Value"
                 value={filter.value}
-                onChange={e => updateFilter(filter.id, {value: e.target.value})}
+                onChange={e => updateFilter(filter.id, { value: e.target.value })}
                 onKeyDown={handleKeyDown}
                 className="rounded-none w-36 text-sm focus:outline-1"
               />
