--- conflicted
+++ resolved
@@ -32,12 +32,6 @@
   );
   const {enableSourcesView} = useParcaContext();
 
-<<<<<<< HEAD
-  const allItems: Array<{key: string; canBeSelected: boolean; supportingText?: string}> = [
-    {key: 'table', canBeSelected: !dashboardItems.includes('table')},
-    {key: 'icicle', canBeSelected: !dashboardItems.includes('icicle')},
-    {key: 'sandwich', canBeSelected: !dashboardItems.includes('sandwich')},
-=======
   const [enableicicleCharts] = useUserPreference<boolean>(USER_PREFERENCES.ENABLE_ICICLECHARTS.key);
 
   const allItems: Array<{
@@ -49,7 +43,6 @@
   }> = [
     {key: 'table', label: 'Table', canBeSelected: !dashboardItems.includes('table')},
     {key: 'icicle', label: 'icicle', canBeSelected: !dashboardItems.includes('icicle')},
->>>>>>> 71a61d85
   ];
   if (enableicicleCharts) {
     allItems.push({
