--- conflicted
+++ resolved
@@ -11,16 +11,12 @@
 // See the License for the specific language governing permissions and
 // limitations under the License.
 
-import {ReactNode} from 'react';
+import { ReactNode } from 'react';
 
-import {useParcaContext, useURLState} from '@parca/components';
+import { useParcaContext, useURLState } from '@parca/components';
 
-import Dropdown, {DropdownElement, InnerAction} from './Dropdown';
-<<<<<<< HEAD
-import { ReactNode } from 'react';
+import Dropdown, { DropdownElement, InnerAction } from './Dropdown';
 import { USER_PREFERENCES, useUserPreference } from '@parca/hooks';
-=======
->>>>>>> 25301ad6
 
 const ViewSelector = (): JSX.Element => {
   const [dashboardItems = ['icicle'], setDashboardItems] = useURLState<string[]>(
@@ -34,21 +30,18 @@
   const [enableicicleCharts] = useUserPreference<boolean>(USER_PREFERENCES.ENABLE_ICICLECHARTS.key);
 
   const allItems: Array<{
-    key: string | ReactNode;
+    key: string;
+    label?: string | ReactNode;
     canBeSelected: boolean;
     supportingText?: string;
   }> = [
-    {key: 'table', canBeSelected: !dashboardItems.includes('table')},
-    {key: 'icicle', canBeSelected: !dashboardItems.includes('icicle')},
-  ];
-<<<<<<< HEAD
-
+      { key: 'table', label: 'Table', canBeSelected: !dashboardItems.includes('table') },
+      { key: 'icicle', label: 'icicle', canBeSelected: !dashboardItems.includes('icicle') },
+    ];
   if (enableicicleCharts === true) {
-    allItems.push({ key: <span className='relative'>IcicleChart<span className='absolute top-[-2px] text-xs lowercase text-red-500'>&nbsp;alpha</span></span>, canBeSelected: !dashboardItems.includes('iciclechart') });
-=======
-  if (enableIciclechartView === true) {
     allItems.push({
-      key: (
+      key: 'iciclechart',
+      label: (
         <span className="relative">
           IcicleChart
           <span className="absolute top-[-2px] text-xs lowercase text-red-500">&nbsp;alpha</span>
@@ -56,22 +49,23 @@
       ),
       canBeSelected: !dashboardItems.includes('iciclechart'),
     });
->>>>>>> 25301ad6
   }
 
   if (enableSourcesView === true) {
-    allItems.push({key: 'source', canBeSelected: false});
+    allItems.push({ key: 'source', canBeSelected: false });
   }
 
   const getOption = ({
     key,
+    label,
     supportingText,
   }: {
-    key: string | ReactNode;
+    key: string;
+    label?: string | ReactNode;
     supportingText?: string;
   }): DropdownElement => {
     const title = (
-      <span className="capitalize">{typeof key === 'string' ? key.replaceAll('-', ' ') : key}</span>
+      <span className="capitalize">{typeof label === 'string' ? label.replaceAll('-', ' ') : label}</span>
     );
 
     return {
@@ -95,8 +89,8 @@
         !item.canBeSelected && item.key === 'source'
           ? 'Add Panel'
           : item.canBeSelected
-          ? 'Add Panel'
-          : 'Close Panel',
+            ? 'Add Panel'
+            : 'Close Panel',
       onClick: () => {
         if (item.canBeSelected) {
           setDashboardItems([...dashboardItems, item.key]);
