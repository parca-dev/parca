--- conflicted
+++ resolved
@@ -40,21 +40,7 @@
   }> = [
     {key: 'table', label: 'Table', canBeSelected: !dashboardItems.includes('table')},
     {key: 'icicle', label: 'icicle', canBeSelected: !dashboardItems.includes('icicle')},
-<<<<<<< HEAD
     {
-=======
-  ];
-
-  if (enableSandwichView === true) {
-    allItems.push({
-      key: 'sandwich',
-      label: 'sandwich',
-      canBeSelected: !dashboardItems.includes('sandwich'),
-    });
-  }
-  if (enableicicleCharts) {
-    allItems.push({
->>>>>>> 8d547b91
       key: 'iciclechart',
       label: (
         <span className="relative">
@@ -70,6 +56,14 @@
           : undefined,
     },
   ];
+
+  if (enableSandwichView === true) {
+    allItems.push({
+      key: 'sandwich',
+      label: 'sandwich',
+      canBeSelected: !dashboardItems.includes('sandwich'),
+    });
+  }
 
   if (enableSourcesView === true) {
     allItems.push({key: 'source', label: 'Source', canBeSelected: false});
