// Copyright 2022 The Parca Authors
// Licensed under the Apache License, Version 2.0 (the "License");
// you may not use this file except in compliance with the License.
// You may obtain a copy of the License at
//
// http://www.apache.org/licenses/LICENSE-2.0
//
// Unless required by applicable law or agreed to in writing, software
// distributed under the License is distributed on an "AS IS" BASIS,
// WITHOUT WARRANTIES OR CONDITIONS OF ANY KIND, either express or implied.
// See the License for the specific language governing permissions and
// limitations under the License.

import {FC} from 'react';

import {Icon} from '@iconify/react';

import {QueryServiceClient} from '@parca/client';
import {Button, UserPreferencesModal} from '@parca/components';
import {ProfileType} from '@parca/parser';

import {CurrentPathFrame} from '../../../ProfileIcicleGraph/IcicleGraphArrow/utils';
import {ProfileSource} from '../../../ProfileSource';
import {useDashboard} from '../../context/DashboardContext';
import GroupByDropdown from '../ActionButtons/GroupByDropdown';
<<<<<<< HEAD
import ProfileFilters from '../ProfileFilters';
=======
import FilterByFunctionButton from '../FilterByFunctionButton';
import InvertCallStack from '../InvertCallStack';
>>>>>>> 878b6b51
import ShareButton from '../ShareButton';
import ViewSelector from '../ViewSelector';
import MultiLevelDropdown from './MultiLevelDropdown';
import TableColumnsDropdown from './TableColumnsDropdown';

export interface VisualisationToolbarProps {
  groupBy: string[];
  toggleGroupBy: (key: string) => void;
  hasProfileSource: boolean;
  pprofdownloading?: boolean;
  profileSource?: ProfileSource;
  queryClient?: QueryServiceClient;
  onDownloadPProf: () => void;
  curPath: CurrentPathFrame[];
  setNewCurPath: (path: CurrentPathFrame[]) => void;
  profileType?: ProfileType;
  total: bigint;
  filtered: bigint;
  currentSearchString?: string;
  setSearchString?: (value: string) => void;
  groupByLabels: string[];
  preferencesModal?: boolean;
  profileViewExternalSubActions?: React.ReactNode;
  clearSelection: () => void;
  setGroupByLabels: (labels: string[]) => void;
  showVisualizationSelector?: boolean;
  sandwichFunctionName?: string;
  setSandwichFunctionName: (sandwichFunctionName: string | undefined) => void;
  resetSandwichFunctionName: () => void;
}

export interface TableToolbarProps {
  profileType?: ProfileType;
  total: bigint;
  filtered: bigint;
  clearSelection: () => void;
  currentSearchString?: string;
}

export interface IcicleGraphToolbarProps {
  curPath: CurrentPathFrame[];
  setNewCurPath: (path: CurrentPathFrame[]) => void;
}

export interface SandwichIcicleGraphToolbarProps {
  resetSandwichFunctionName: () => void;
  sandwichFunctionName?: string;
}

export const TableToolbar: FC<TableToolbarProps> = ({
  profileType,
  total,
  filtered,
  clearSelection,
  currentSearchString,
}) => {
  return (
    <>
      <div className="flex w-full gap-2 items-end">
        <TableColumnsDropdown profileType={profileType} total={total} filtered={filtered} />

        <Button
          color="neutral"
          onClick={clearSelection}
          className="w-auto"
          variant="neutral"
          disabled={currentSearchString === undefined || currentSearchString.length === 0}
        >
          Clear selection
        </Button>
      </div>
    </>
  );
};

export const IcicleGraphToolbar: FC<IcicleGraphToolbarProps> = ({curPath, setNewCurPath}) => {
  return (
    <>
      <div className="flex w-full gap-2 items-end">
        <Button
          variant="neutral"
          className="gap-2 w-max h-fit"
          onClick={() => setNewCurPath([])}
          disabled={curPath.length === 0}
          id="h-reset-graph"
        >
          Reset graph
          <Icon icon="system-uicons:reset" width={20} />
        </Button>
      </div>
    </>
  );
};

export const SandwichIcicleGraphToolbar: FC<SandwichIcicleGraphToolbarProps> = ({
  resetSandwichFunctionName,
  sandwichFunctionName,
}) => {
  return (
    <>
      <div className="flex w-full gap-2 items-end justify-between">
        <Button
          color="neutral"
          onClick={() => resetSandwichFunctionName()}
          className="w-auto"
          variant="neutral"
          disabled={sandwichFunctionName === undefined || sandwichFunctionName.length === 0}
        >
          Reset view
        </Button>
      </div>
    </>
  );
};

const Divider = (): JSX.Element => (
  <div className="border-t mt-4 border-gray-200 dark:border-gray-700 h-[1px] w-full pb-4" />
);

export const VisualisationToolbar: FC<VisualisationToolbarProps> = ({
  groupBy,
  toggleGroupBy,
  groupByLabels,
  setGroupByLabels,
  profileType,
  preferencesModal,
  profileSource,
  queryClient,
  onDownloadPProf,
  pprofdownloading,
  profileViewExternalSubActions,
  curPath,
  setNewCurPath,
  total,
  filtered,
  currentSearchString,
  clearSelection,
  showVisualizationSelector = true,
  resetSandwichFunctionName,
  sandwichFunctionName,
}) => {
  const {dashboardItems} = useDashboard();

  const isTableViz = dashboardItems?.includes('table');
  const isTableVizOnly = dashboardItems?.length === 1 && isTableViz;
  const isGraphViz = dashboardItems?.includes('icicle');
  const isSandwichIcicleGraphViz = dashboardItems?.includes('sandwich');

  const isTableView = isTableVizOnly || isSandwichIcicleGraphViz;

  const req = profileSource?.QueryRequest();
  if (req !== null && req !== undefined) {
    req.groupBy = {
      fields: groupBy ?? [],
    };
  }

  return (
    <>
      <div className="flex w-full justify-between items-end gap-3">
        <div className="flex gap-3 items-end">
          {!isTableView && (
            <>
              <GroupByDropdown
                groupBy={groupBy}
                labels={groupByLabels}
                setGroupByLabels={setGroupByLabels}
              />

              <InvertCallStack />
            </>
          )}

          <ProfileFilters />

          {profileViewExternalSubActions != null ? profileViewExternalSubActions : null}
        </div>
        <div className="flex gap-3">
          {preferencesModal === true && <UserPreferencesModal />}
          <MultiLevelDropdown
            groupBy={groupBy}
            toggleGroupBy={toggleGroupBy}
            profileType={profileType}
            onSelect={() => {}}
            isTableVizOnly={isTableView}
          />

          <ShareButton
            profileSource={profileSource}
            queryClient={queryClient}
            queryRequest={req}
            onDownloadPProf={onDownloadPProf}
            pprofdownloading={pprofdownloading ?? false}
            profileViewExternalSubActions={profileViewExternalSubActions}
          />

          {showVisualizationSelector ? <ViewSelector profileSource={profileSource} /> : null}
        </div>
      </div>
      {isGraphViz && !isTableViz && (
        <>
          <Divider />
          <IcicleGraphToolbar curPath={curPath} setNewCurPath={setNewCurPath} />
        </>
      )}
      {isTableViz && !isGraphViz && (
        <>
          <Divider />
          <TableToolbar
            profileType={profileType}
            total={total}
            filtered={filtered}
            clearSelection={clearSelection}
            currentSearchString={currentSearchString}
          />
        </>
      )}
      {isSandwichIcicleGraphViz && (
        <>
          <Divider />
          <SandwichIcicleGraphToolbar
            resetSandwichFunctionName={resetSandwichFunctionName}
            sandwichFunctionName={sandwichFunctionName}
          />
        </>
      )}
    </>
  );
};<|MERGE_RESOLUTION|>--- conflicted
+++ resolved
@@ -11,24 +11,20 @@
 // See the License for the specific language governing permissions and
 // limitations under the License.
 
-import {FC} from 'react';
-
-import {Icon} from '@iconify/react';
-
-import {QueryServiceClient} from '@parca/client';
-import {Button, UserPreferencesModal} from '@parca/components';
-import {ProfileType} from '@parca/parser';
-
-import {CurrentPathFrame} from '../../../ProfileIcicleGraph/IcicleGraphArrow/utils';
-import {ProfileSource} from '../../../ProfileSource';
-import {useDashboard} from '../../context/DashboardContext';
+import { FC } from 'react';
+
+import { Icon } from '@iconify/react';
+
+import { QueryServiceClient } from '@parca/client';
+import { Button, UserPreferencesModal } from '@parca/components';
+import { ProfileType } from '@parca/parser';
+
+import { CurrentPathFrame } from '../../../ProfileIcicleGraph/IcicleGraphArrow/utils';
+import { ProfileSource } from '../../../ProfileSource';
+import { useDashboard } from '../../context/DashboardContext';
 import GroupByDropdown from '../ActionButtons/GroupByDropdown';
-<<<<<<< HEAD
 import ProfileFilters from '../ProfileFilters';
-=======
-import FilterByFunctionButton from '../FilterByFunctionButton';
 import InvertCallStack from '../InvertCallStack';
->>>>>>> 878b6b51
 import ShareButton from '../ShareButton';
 import ViewSelector from '../ViewSelector';
 import MultiLevelDropdown from './MultiLevelDropdown';
@@ -104,7 +100,7 @@
   );
 };
 
-export const IcicleGraphToolbar: FC<IcicleGraphToolbarProps> = ({curPath, setNewCurPath}) => {
+export const IcicleGraphToolbar: FC<IcicleGraphToolbarProps> = ({ curPath, setNewCurPath }) => {
   return (
     <>
       <div className="flex w-full gap-2 items-end">
@@ -170,7 +166,7 @@
   resetSandwichFunctionName,
   sandwichFunctionName,
 }) => {
-  const {dashboardItems} = useDashboard();
+  const { dashboardItems } = useDashboard();
 
   const isTableViz = dashboardItems?.includes('table');
   const isTableVizOnly = dashboardItems?.length === 1 && isTableViz;
@@ -212,7 +208,7 @@
             groupBy={groupBy}
             toggleGroupBy={toggleGroupBy}
             profileType={profileType}
-            onSelect={() => {}}
+            onSelect={() => { }}
             isTableVizOnly={isTableView}
           />
 
