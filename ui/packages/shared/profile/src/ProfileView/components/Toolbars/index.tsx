--- conflicted
+++ resolved
@@ -11,17 +11,17 @@
 // See the License for the specific language governing permissions and
 // limitations under the License.
 
-import {FC} from 'react';
-
-import {Icon} from '@iconify/react';
-
-import {QueryServiceClient} from '@parca/client';
-import {Button} from '@parca/components';
-import {ProfileType} from '@parca/parser';
-
-import {CurrentPathFrame} from '../../../ProfileFlameGraph/FlameGraphArrow/utils';
-import {ProfileSource} from '../../../ProfileSource';
-import {useDashboard} from '../../context/DashboardContext';
+import { FC } from 'react';
+
+import { Icon } from '@iconify/react';
+
+import { QueryServiceClient } from '@parca/client';
+import { Button } from '@parca/components';
+import { ProfileType } from '@parca/parser';
+
+import { CurrentPathFrame } from '../../../ProfileFlameGraph/FlameGraphArrow/utils';
+import { ProfileSource } from '../../../ProfileSource';
+import { useDashboard } from '../../context/DashboardContext';
 import GroupByDropdown from '../ActionButtons/GroupByDropdown';
 import InvertCallStack from '../InvertCallStack';
 import ProfileFilters from '../ProfileFilters';
@@ -67,7 +67,7 @@
   sandwichFunctionName?: string;
 }
 
-export const TableToolbar: FC<TableToolbarProps> = ({profileType, total, filtered}) => {
+export const TableToolbar: FC<TableToolbarProps> = ({ profileType, total, filtered }) => {
   return (
     <>
       <div className="flex w-full gap-2 items-end">
@@ -77,7 +77,7 @@
   );
 };
 
-export const FlameGraphToolbar: FC<FlameGraphToolbarProps> = ({curPath, setNewCurPath}) => {
+export const FlameGraphToolbar: FC<FlameGraphToolbarProps> = ({ curPath, setNewCurPath }) => {
   return (
     <>
       <div className="flex w-full gap-2 items-end">
@@ -138,7 +138,7 @@
   filtered,
   showVisualizationSelector = true,
 }) => {
-  const {dashboardItems} = useDashboard();
+  const { dashboardItems } = useDashboard();
 
   const isTableViz = dashboardItems?.includes('table');
   const isTableVizOnly = dashboardItems?.length === 1 && isTableViz;
@@ -154,13 +154,8 @@
 
   return (
     <>
-<<<<<<< HEAD
-      <div className="flex w-full justify-between items-end gap-3">
-        <div className="flex gap-3 items-end">
-=======
       <div className="flex w-full justify-between items-end">
         <div className="flex gap-2 items-end">
->>>>>>> 55c867ba
           {isGraphViz && (
             <>
               <GroupByDropdown
@@ -182,7 +177,7 @@
             groupBy={groupBy}
             toggleGroupBy={toggleGroupBy}
             profileType={profileType}
-            onSelect={() => {}}
+            onSelect={() => { }}
             isTableVizOnly={isTableVizOnly}
           />
 
