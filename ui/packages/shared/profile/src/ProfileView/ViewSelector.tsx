--- conflicted
+++ resolved
@@ -11,14 +11,9 @@
 // See the License for the specific language governing permissions and
 // limitations under the License.
 
-<<<<<<< HEAD
-import {Select, SelectElement, useURLState} from '@parca/components';
 import {NavigateFunction} from '@parca/functions';
-=======
-import {Select} from '@parca/components';
+import {Select, useURLState} from '@parca/components';
 import type {SelectElement} from '@parca/components';
-import {useURLState, NavigateFunction} from '@parca/functions';
->>>>>>> f5e3cb83
 import useUIFeatureFlag from '@parca/functions/useUIFeatureFlag';
 
 interface Props {
