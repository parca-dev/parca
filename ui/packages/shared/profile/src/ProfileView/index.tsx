--- conflicted
+++ resolved
@@ -133,7 +133,7 @@
     }
   };
 
-  const maxColor: string = getNewSpanColor(isDarkMode);
+  const maxColor: string = getNewSpanColor(isDarkMode).color;
   const minColor: string = scaleLinear([isDarkMode ? 'black' : 'white', maxColor])(0.3);
   const colorRange: [string, string] = [minColor, maxColor];
 
@@ -185,15 +185,9 @@
     }
   };
 
-<<<<<<< HEAD
-  const maxColor: string = getNewSpanColor(isDarkMode).color;
-  // TODO: fix colors for dark mode
-  const minColor: string = scaleLinear([isDarkMode ? 'black' : 'white', maxColor])(0.3);
-=======
   const handleResetView = (): void => {
     setDashboardItems(['icicle']);
   };
->>>>>>> 69c1e97a
 
   const handleClosePanel = (visualizationType: string): void => {
     const newDashboardItems = dashboardItems.filter(item => item !== visualizationType);
