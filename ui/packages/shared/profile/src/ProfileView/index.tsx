// Copyright 2022 The Parca Authors
// Licensed under the Apache License, Version 2.0 (the "License");
// you may not use this file except in compliance with the License.
// You may obtain a copy of the License at
//
// http://www.apache.org/licenses/LICENSE-2.0
//
// Unless required by applicable law or agreed to in writing, software
// distributed under the License is distributed on an "AS IS" BASIS,
// WITHOUT WARRANTIES OR CONDITIONS OF ANY KIND, either express or implied.
// See the License for the specific language governing permissions and
// limitations under the License.

<<<<<<< HEAD
import {Profiler, useEffect, useMemo, useState, useCallback} from 'react';
import {scaleLinear} from 'd3';
import graphviz from 'graphviz-wasm';
=======
import {Profiler, ProfilerProps, useEffect, useMemo, useState} from 'react';

>>>>>>> 53470f84
import cx from 'classnames';
import {scaleLinear} from 'd3';
import {
  DragDropContext,
  Draggable,
  Droppable,
  type DraggableLocation,
  type DropResult,
} from 'react-beautiful-dnd';

import {Callgraph as CallgraphType, Flamegraph, QueryServiceClient, Top} from '@parca/client';
import {
  Button,
  Card,
  ConditionalWrapper,
  KeyDownProvider,
  useParcaContext,
  useURLState,
} from '@parca/components';
import {useContainerDimensions} from '@parca/dynamicsize';
import {getNewSpanColor} from '@parca/functions';
import {selectDarkMode, useAppSelector} from '@parca/store';

import {Callgraph} from '../';
import ProfileIcicleGraph, {ResizeHandler} from '../ProfileIcicleGraph';
import {ProfileSource} from '../ProfileSource';
import {TopTable} from '../TopTable';
import ProfileShareButton from '../components/ProfileShareButton';
import useDelayedLoader from '../useDelayedLoader';
<<<<<<< HEAD
import {jsonToDot} from '../Callgraph/utils';

import '../ProfileView.styles.css';
=======
import FilterByFunctionButton from './FilterByFunctionButton';
import ViewSelector from './ViewSelector';
import {VisualizationPanel} from './VisualizationPanel';
>>>>>>> 53470f84

type NavigateFunction = (path: string, queryParams: any, options?: {replace?: boolean}) => void;

export interface FlamegraphData {
  loading: boolean;
  data?: Flamegraph;
  error?: any;
}

export interface TopTableData {
  loading: boolean;
  data?: Top;
  error?: any;
}

interface CallgraphData {
  loading: boolean;
  data?: CallgraphType;
  error?: any;
}

export interface ProfileViewProps {
  flamegraphData?: FlamegraphData;
  topTableData?: TopTableData;
  callgraphData?: CallgraphData;
  sampleUnit: string;
  profileSource?: ProfileSource;
  queryClient?: QueryServiceClient;
  navigateTo?: NavigateFunction;
  compare?: boolean;
  onDownloadPProf: () => void;
  onFlamegraphContainerResize?: ResizeHandler;
}

function arrayEquals<T>(a: T[], b: T[]): boolean {
  return (
    Array.isArray(a) &&
    Array.isArray(b) &&
    a.length === b.length &&
    a.every((val, index) => val === b[index])
  );
}

export const ProfileView = ({
  flamegraphData,
  topTableData,
  callgraphData,
  sampleUnit,
  profileSource,
  queryClient,
  navigateTo,
  onDownloadPProf,
  onFlamegraphContainerResize,
}: ProfileViewProps): JSX.Element => {
  const {ref, dimensions} = useContainerDimensions();
  const [curPath, setCurPath] = useState<string[]>([]);
  const [rawDashboardItems, setDashboardItems] = useURLState({
    param: 'dashboard_items',
    navigateTo,
  });
<<<<<<< HEAD
  const [graphvizLoaded, setGraphvizLoaded] = useState(false);
  const [callgraphSVG, setCallgraphSVG] = useState<string | undefined>(undefined);
=======
  const [currentSearchString] = useURLState({param: 'search_string'});
>>>>>>> 53470f84
  const dashboardItems = rawDashboardItems as string[];
  const isDarkMode = useAppSelector(selectDarkMode);
  const isMultiPanelView = dashboardItems.length > 1;

  const {loader, perf} = useParcaContext();

  useEffect(() => {
    // Reset the current path when the profile source changes
    setCurPath([]);
  }, [profileSource]);

  const isLoading = useMemo(() => {
    if (dashboardItems.includes('icicle')) {
      return Boolean(flamegraphData?.loading);
    }
    if (dashboardItems.includes('callgraph')) {
      return Boolean(callgraphData?.loading) || Boolean(callgraphSVG == undefined);
    }
    if (dashboardItems.includes('table')) {
      return Boolean(topTableData?.loading);
    }
    return false;
  }, [
    dashboardItems,
    callgraphData?.loading,
    flamegraphData?.loading,
    topTableData?.loading,
    callgraphSVG,
  ]);

  const isLoaderVisible = useDelayedLoader(isLoading);

  if (flamegraphData?.error != null) {
    console.error('Error: ', flamegraphData?.error);
    return (
      <div className="p-10 flex justify-center">
        An error occurred: {flamegraphData?.error.message}
      </div>
    );
  }

  const setNewCurPath = (path: string[]): void => {
    if (!arrayEquals(curPath, path)) {
      setCurPath(path);
    }
  };

  const maxColor: string = getNewSpanColor(isDarkMode);
  const minColor: string = scaleLinear([isDarkMode ? 'black' : 'white', maxColor])(0.3);
  const colorRange: [string, string] = [minColor, maxColor];

<<<<<<< HEAD
  useEffect(() => {
    async function loadGraphviz() {
      await graphviz.loadWASM();
      setGraphvizLoaded(true);
    }
    loadGraphviz();
  }, []);

  // Note: If we want to further optimize the experience, we could try to load the graphviz layout in the ProfileViewWithData layer
  // and pass it down to the ProfileView. This would allow us to load the layout in parallel with the flamegraph data.
  // However, the layout calculation is dependent on the width and color range of the graph container, which is why it is done at this level
  useEffect(() => {
    async function loadCallgraphSVG(graph, width, colorRange) {
      await setCallgraphSVG(undefined);
      console.time('calculate layout');
      // Translate JSON to 'dot' graph string
      const dataAsDot = await jsonToDot({
        graph,
        width,
        colorRange,
      });

      // Use Graphviz-WASM to translate the 'dot' graph to a 'JSON' graph
      const svgGraph = await graphviz.layout(dataAsDot, 'svg', 'dot');
      console.timeEnd('calculate layout');
      await setCallgraphSVG(svgGraph);
    }

    if (
      graphvizLoaded &&
      callgraphData?.data != null &&
      callgraphData?.data != undefined &&
      dimensions?.width !== undefined
    ) {
      loadCallgraphSVG(callgraphData?.data, dimensions?.width, colorRange);
    }
  }, [graphvizLoaded, callgraphData?.data]);

  const getDashboardItemByType = useCallback(
    ({type, isHalfScreen}: {type: string; isHalfScreen: boolean}) => {
      switch (type) {
        case 'icicle': {
          return flamegraphData?.data != null ? (
            <Profiler id="icicleGraph" onRender={perf?.onRender as React.ProfilerOnRenderCallback}>
              <ProfileIcicleGraph
                curPath={curPath}
                setNewCurPath={setNewCurPath}
                graph={flamegraphData.data}
                sampleUnit={sampleUnit}
                onContainerResize={onFlamegraphContainerResize}
                navigateTo={navigateTo}
                loading={flamegraphData.loading}
              />
            </Profiler>
          ) : (
            <></>
          );
        }
        case 'callgraph': {
          return callgraphData?.data !== undefined &&
            callgraphSVG !== undefined &&
            dimensions?.width !== undefined ? (
            <Callgraph
              data={callgraphData.data}
              svgString={callgraphSVG}
              sampleUnit={sampleUnit}
              width={isHalfScreen ? dimensions?.width / 2 : dimensions?.width}
            />
          ) : (
            <></>
          );
        }
        case 'table': {
          return topTableData != null ? (
            <TopTable
              loading={topTableData.loading}
              data={topTableData.data}
=======
  const getDashboardItemByType = ({
    type,
    isHalfScreen,
    setActionButtons,
  }: {
    type: string;
    isHalfScreen: boolean;
    setActionButtons: (actionButtons: JSX.Element) => void;
  }): JSX.Element => {
    switch (type) {
      case 'icicle': {
        return flamegraphData?.data != null ? (
          <ConditionalWrapper<ProfilerProps>
            condition={perf?.onRender != null}
            WrapperComponent={Profiler}
            wrapperProps={{
              id: 'icicleGraph',
              onRender: perf?.onRender as React.ProfilerOnRenderCallback,
            }}
          >
            <ProfileIcicleGraph
              curPath={curPath}
              setNewCurPath={setNewCurPath}
              graph={flamegraphData.data}
>>>>>>> 53470f84
              sampleUnit={sampleUnit}
              navigateTo={navigateTo}
<<<<<<< HEAD
            />
          ) : (
            <></>
          );
        }
        default: {
          return <></>;
        }
=======
              loading={flamegraphData.loading}
              setActionButtons={setActionButtons}
            />
          </ConditionalWrapper>
        ) : (
          <> </>
        );
      }
      case 'callgraph': {
        return callgraphData?.data != null && dimensions?.width !== undefined ? (
          <Callgraph
            graph={callgraphData.data}
            sampleUnit={sampleUnit}
            width={isHalfScreen ? dimensions?.width / 2 : dimensions?.width}
            colorRange={colorRange}
          />
        ) : (
          <></>
        );
      }
      case 'table': {
        return topTableData != null ? (
          <TopTable
            loading={topTableData.loading}
            data={topTableData.data}
            sampleUnit={sampleUnit}
            navigateTo={navigateTo}
            setActionButtons={setActionButtons}
            currentSearchString={currentSearchString as string}
          />
        ) : (
          <></>
        );
      }
      default: {
        return <></>;
>>>>>>> 53470f84
      }
    },
    [
      dashboardItems,
      isMultiPanelView,
      callgraphData,
      flamegraphData,
      topTableData,
      dimensions,
      callgraphSVG,
    ]
  );

  const handleClosePanel = (visualizationType: string): void => {
    const newDashboardItems = dashboardItems.filter(item => item !== visualizationType);
    setDashboardItems(newDashboardItems);
  };

  const onDragEnd = (result: DropResult): void => {
    const {destination, source, draggableId} = result;

    if (Boolean(destination) && destination?.index !== source.index) {
      const targetItem = draggableId;
      const otherItems = dashboardItems.filter(item => item !== targetItem);
      const newDashboardItems =
        (destination as DraggableLocation).index < source.index
          ? [targetItem, ...otherItems]
          : [...otherItems, targetItem];

      setDashboardItems(newDashboardItems);
    }
  };

  return (
    <KeyDownProvider>
      <div className="py-3">
        <Card>
          <Card.Body>
            <div className="flex py-3 w-full">
              <div className="lg:w-1/2 flex space-x-4">
                <div className="flex space-x-1">
                  {profileSource != null && queryClient != null ? (
                    <ProfileShareButton
                      queryRequest={profileSource.QueryRequest()}
                      queryClient={queryClient}
                    />
                  ) : null}

                  <Button
                    className="!w-auto"
                    color="neutral"
                    onClick={e => {
                      e.preventDefault();
                      onDownloadPProf();
                    }}
                  >
                    Download pprof
                  </Button>
                </div>
                <FilterByFunctionButton navigateTo={navigateTo} />
              </div>

              <div className="flex ml-auto gap-2">
                <ViewSelector
                  defaultValue=""
                  navigateTo={navigateTo}
                  position={-1}
                  placeholderText="Add panel..."
                  primary
                  addView={true}
                  disabled={isMultiPanelView || dashboardItems.length < 1}
                />
              </div>
            </div>

            <div className="w-full" ref={ref}>
              {isLoaderVisible ? (
                <>{loader}</>
              ) : (
                <DragDropContext onDragEnd={onDragEnd}>
                  <Droppable droppableId="droppable" direction="horizontal">
                    {provided => (
                      <div
                        ref={provided.innerRef}
                        className="flex space-x-4 justify-between w-full"
                        {...provided.droppableProps}
                      >
                        {dashboardItems.map((dashboardItem, index) => {
                          return (
                            <Draggable
                              key={dashboardItem}
                              draggableId={dashboardItem}
                              index={index}
                              isDragDisabled={!isMultiPanelView}
                            >
                              {(provided, snapshot: {isDragging: boolean}) => (
                                <div
                                  ref={provided.innerRef}
                                  {...provided.draggableProps}
                                  key={dashboardItem}
                                  className={cx(
                                    'border dark:bg-gray-700 rounded border-gray-300 dark:border-gray-500 p-3',
                                    isMultiPanelView ? 'w-1/2' : 'w-full',
                                    snapshot.isDragging ? 'bg-gray-200' : 'bg-white'
                                  )}
                                >
                                  <VisualizationPanel
                                    handleClosePanel={handleClosePanel}
                                    isMultiPanelView={isMultiPanelView}
                                    dashboardItem={dashboardItem}
                                    getDashboardItemByType={getDashboardItemByType}
                                    dragHandleProps={provided.dragHandleProps}
                                    navigateTo={navigateTo}
                                    index={index}
                                  />
                                </div>
                              )}
                            </Draggable>
                          );
                        })}
                      </div>
                    )}
                  </Droppable>
                </DragDropContext>
              )}
            </div>
          </Card.Body>
        </Card>
      </div>
    </KeyDownProvider>
  );
};<|MERGE_RESOLUTION|>--- conflicted
+++ resolved
@@ -11,16 +11,11 @@
 // See the License for the specific language governing permissions and
 // limitations under the License.
 
-<<<<<<< HEAD
-import {Profiler, useEffect, useMemo, useState, useCallback} from 'react';
+import {Profiler, ProfilerProps, useEffect, useMemo, useState} from 'react';
+
+import cx from 'classnames';
 import {scaleLinear} from 'd3';
 import graphviz from 'graphviz-wasm';
-=======
-import {Profiler, ProfilerProps, useEffect, useMemo, useState} from 'react';
-
->>>>>>> 53470f84
-import cx from 'classnames';
-import {scaleLinear} from 'd3';
 import {
   DragDropContext,
   Draggable,
@@ -43,20 +38,15 @@
 import {selectDarkMode, useAppSelector} from '@parca/store';
 
 import {Callgraph} from '../';
+import {jsonToDot} from '../Callgraph/utils';
 import ProfileIcicleGraph, {ResizeHandler} from '../ProfileIcicleGraph';
 import {ProfileSource} from '../ProfileSource';
 import {TopTable} from '../TopTable';
 import ProfileShareButton from '../components/ProfileShareButton';
 import useDelayedLoader from '../useDelayedLoader';
-<<<<<<< HEAD
-import {jsonToDot} from '../Callgraph/utils';
-
-import '../ProfileView.styles.css';
-=======
 import FilterByFunctionButton from './FilterByFunctionButton';
 import ViewSelector from './ViewSelector';
 import {VisualizationPanel} from './VisualizationPanel';
->>>>>>> 53470f84
 
 type NavigateFunction = (path: string, queryParams: any, options?: {replace?: boolean}) => void;
 
@@ -117,12 +107,9 @@
     param: 'dashboard_items',
     navigateTo,
   });
-<<<<<<< HEAD
   const [graphvizLoaded, setGraphvizLoaded] = useState(false);
   const [callgraphSVG, setCallgraphSVG] = useState<string | undefined>(undefined);
-=======
   const [currentSearchString] = useURLState({param: 'search_string'});
->>>>>>> 53470f84
   const dashboardItems = rawDashboardItems as string[];
   const isDarkMode = useAppSelector(selectDarkMode);
   const isMultiPanelView = dashboardItems.length > 1;
@@ -174,7 +161,6 @@
   const minColor: string = scaleLinear([isDarkMode ? 'black' : 'white', maxColor])(0.3);
   const colorRange: [string, string] = [minColor, maxColor];
 
-<<<<<<< HEAD
   useEffect(() => {
     async function loadGraphviz() {
       await graphviz.loadWASM();
@@ -213,46 +199,6 @@
     }
   }, [graphvizLoaded, callgraphData?.data]);
 
-  const getDashboardItemByType = useCallback(
-    ({type, isHalfScreen}: {type: string; isHalfScreen: boolean}) => {
-      switch (type) {
-        case 'icicle': {
-          return flamegraphData?.data != null ? (
-            <Profiler id="icicleGraph" onRender={perf?.onRender as React.ProfilerOnRenderCallback}>
-              <ProfileIcicleGraph
-                curPath={curPath}
-                setNewCurPath={setNewCurPath}
-                graph={flamegraphData.data}
-                sampleUnit={sampleUnit}
-                onContainerResize={onFlamegraphContainerResize}
-                navigateTo={navigateTo}
-                loading={flamegraphData.loading}
-              />
-            </Profiler>
-          ) : (
-            <></>
-          );
-        }
-        case 'callgraph': {
-          return callgraphData?.data !== undefined &&
-            callgraphSVG !== undefined &&
-            dimensions?.width !== undefined ? (
-            <Callgraph
-              data={callgraphData.data}
-              svgString={callgraphSVG}
-              sampleUnit={sampleUnit}
-              width={isHalfScreen ? dimensions?.width / 2 : dimensions?.width}
-            />
-          ) : (
-            <></>
-          );
-        }
-        case 'table': {
-          return topTableData != null ? (
-            <TopTable
-              loading={topTableData.loading}
-              data={topTableData.data}
-=======
   const getDashboardItemByType = ({
     type,
     isHalfScreen,
@@ -277,19 +223,9 @@
               curPath={curPath}
               setNewCurPath={setNewCurPath}
               graph={flamegraphData.data}
->>>>>>> 53470f84
               sampleUnit={sampleUnit}
+              onContainerResize={onFlamegraphContainerResize}
               navigateTo={navigateTo}
-<<<<<<< HEAD
-            />
-          ) : (
-            <></>
-          );
-        }
-        default: {
-          return <></>;
-        }
-=======
               loading={flamegraphData.loading}
               setActionButtons={setActionButtons}
             />
@@ -299,12 +235,14 @@
         );
       }
       case 'callgraph': {
-        return callgraphData?.data != null && dimensions?.width !== undefined ? (
+        return callgraphData?.data !== undefined &&
+          callgraphSVG !== undefined &&
+          dimensions?.width !== undefined ? (
           <Callgraph
-            graph={callgraphData.data}
+            data={callgraphData.data}
+            svgString={callgraphSVG}
             sampleUnit={sampleUnit}
             width={isHalfScreen ? dimensions?.width / 2 : dimensions?.width}
-            colorRange={colorRange}
           />
         ) : (
           <></>
@@ -326,19 +264,9 @@
       }
       default: {
         return <></>;
->>>>>>> 53470f84
       }
-    },
-    [
-      dashboardItems,
-      isMultiPanelView,
-      callgraphData,
-      flamegraphData,
-      topTableData,
-      dimensions,
-      callgraphSVG,
-    ]
-  );
+    }
+  };
 
   const handleClosePanel = (visualizationType: string): void => {
     const newDashboardItems = dashboardItems.filter(item => item !== visualizationType);
