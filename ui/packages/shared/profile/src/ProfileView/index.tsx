--- conflicted
+++ resolved
@@ -157,11 +157,8 @@
               graph={flamegraphData.data}
               sampleUnit={sampleUnit}
               onContainerResize={onFlamegraphContainerResize}
-<<<<<<< HEAD
               navigateTo={navigateTo}
-=======
               loading={flamegraphData.loading}
->>>>>>> a22e1a68
             />
           </Profiler>
         ) : (
