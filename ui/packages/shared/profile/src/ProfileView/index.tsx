--- conflicted
+++ resolved
@@ -19,16 +19,12 @@
 import {getDashboardItem} from './components/DashboardItems';
 import {DashboardLayout} from './components/DashboardLayout';
 import {ProfileHeader} from './components/ProfileHeader';
-<<<<<<< HEAD
-import {FlameGraphToolbar, TableToolbar, VisualisationToolbar} from './components/Toolbars';
-=======
 import {
-  IcicleGraphToolbar,
-  SandwichIcicleGraphToolbar,
+  FlameGraphToolbar,
+  SandwichFlameGraphToolbar,
   TableToolbar,
   VisualisationToolbar,
 } from './components/Toolbars';
->>>>>>> 1aa5b4c5
 import {DashboardProvider} from './context/DashboardContext';
 import {ProfileViewContextProvider} from './context/ProfileViewContext';
 import {useProfileMetadata} from './hooks/useProfileMetadata';
@@ -128,7 +124,7 @@
       />
     ),
     sandwich: (
-      <SandwichIcicleGraphToolbar
+      <SandwichFlameGraphToolbar
         resetSandwichFunctionName={resetSandwichFunctionName}
         sandwichFunctionName={sandwichFunctionName}
       />
