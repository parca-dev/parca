// Copyright 2022 The Parca Authors
// Licensed under the Apache License, Version 2.0 (the "License");
// you may not use this file except in compliance with the License.
// You may obtain a copy of the License at
//
// http://www.apache.org/licenses/LICENSE-2.0
//
// Unless required by applicable law or agreed to in writing, software
// distributed under the License is distributed on an "AS IS" BASIS,
// WITHOUT WARRANTIES OR CONDITIONS OF ANY KIND, either express or implied.
// See the License for the specific language governing permissions and
// limitations under the License.

import {Profiler, useEffect, useMemo, useState} from 'react';
import {scaleLinear} from 'd3';

import {getNewSpanColor, parseParams} from '@parca/functions';
import {NavigateOptions} from 'react-router-dom';
import useUIFeatureFlag from '@parca/functions/useUIFeatureFlag';
import {QueryServiceClient, Flamegraph, Top, Callgraph as CallgraphType} from '@parca/client';
import {Button, Card, SearchNodes, useParcaContext} from '@parca/components';
import {useContainerDimensions} from '@parca/dynamicsize';
import {useAppSelector, selectDarkMode} from '@parca/store';

import {Callgraph} from '../';
import ProfileShareButton from '../components/ProfileShareButton';
import FilterByFunctionButton from './FilterByFunctionButton';
import ProfileIcicleGraph from '../ProfileIcicleGraph';
import {ProfileSource} from '../ProfileSource';
import TopTable from '../TopTable';
import useDelayedLoader from '../useDelayedLoader';

import '../ProfileView.styles.css';

type NavigateFunction = (path: string, queryParams: any, options?: NavigateOptions) => void;

export interface FlamegraphData {
  loading: boolean;
  data?: Flamegraph;
  error?: any;
}

export interface TopTableData {
  loading: boolean;
  data?: Top;
  error?: any;
}

interface CallgraphData {
  loading: boolean;
  data?: CallgraphType;
  error?: any;
}

export interface ProfileViewProps {
  flamegraphData?: FlamegraphData;
  topTableData?: TopTableData;
  callgraphData?: CallgraphData;
  sampleUnit: string;
  profileSource?: ProfileSource;
  queryClient?: QueryServiceClient;
  navigateTo?: NavigateFunction;
  compare?: boolean;
  onDownloadPProf: () => void;
  dashboardItems: string[];
}

function arrayEquals<T>(a: T[], b: T[]): boolean {
  return (
    Array.isArray(a) &&
    Array.isArray(b) &&
    a.length === b.length &&
    a.every((val, index) => val === b[index])
  );
}

export const ProfileView = ({
  flamegraphData,
  topTableData,
  callgraphData,
  sampleUnit,
  profileSource,
  queryClient,
  navigateTo,
  onDownloadPProf,
  dashboardItems,
}: ProfileViewProps): JSX.Element => {
  const {ref, dimensions} = useContainerDimensions();
  const [curPath, setCurPath] = useState<string[]>([]);

  const router = parseParams(window.location.search);
  const isDarkMode = useAppSelector(selectDarkMode);
  const isSinglePanelView = dashboardItems.length === 1;

  const [callgraphEnabled] = useUIFeatureFlag('callgraph');
  const [filterByFunctionEnabled] = useUIFeatureFlag('filterByFunction');

  const {loader, perf} = useParcaContext();

  useEffect(() => {
    // Reset the current path when the profile source changes
    setCurPath([]);
  }, [profileSource]);

  const isLoading = useMemo(() => {
    if (dashboardItems.includes('icicle')) {
      return Boolean(flamegraphData?.loading);
    }
    if (dashboardItems.includes('callgraph')) {
      return Boolean(callgraphData?.loading);
    }
    if (dashboardItems.includes('table')) {
      return Boolean(topTableData?.loading);
    }
    return false;
  }, [dashboardItems, callgraphData?.loading, flamegraphData?.loading, topTableData?.loading]);

  const isLoaderVisible = useDelayedLoader(isLoading);

  if (isLoaderVisible) {
    return <>{loader}</>;
  }

  if (flamegraphData?.error != null) {
    console.error('Error: ', flamegraphData?.error);
    return (
      <div className="p-10 flex justify-center">
        An error occurred: {flamegraphData?.error.message}
      </div>
    );
  }

  const resetIcicleGraph = (): void => setCurPath([]);

  const setNewCurPath = (path: string[]): void => {
    if (!arrayEquals(curPath, path)) {
      setCurPath(path);
    }
  };

  const switchDashboardItems = (dashboardItems: string[]): void => {
    if (navigateTo != null) {
      navigateTo('/', {
        ...router,
        ...{dashboard_items: encodeURIComponent(dashboardItems.join(','))},
      });
    }
  };

  const maxColor: string = getNewSpanColor(isDarkMode);
  const minColor: string = scaleLinear([isDarkMode ? 'black' : 'white', maxColor])(0.3);
  const colorRange: [string, string] = [minColor, maxColor];

  return (
    <>
      <div className="py-3">
        <Card>
          <Card.Body>
            <div className="flex py-3 w-full">
              <div className="w-2/5 flex space-x-4">
                <div className="flex space-x-1">
                  {profileSource != null && queryClient != null ? (
                    <ProfileShareButton
                      queryRequest={profileSource.QueryRequest()}
                      queryClient={queryClient}
                    />
                  ) : null}

                  <Button
                    color="neutral"
                    onClick={e => {
                      e.preventDefault();
                      onDownloadPProf();
                    }}
                  >
                    Download pprof
                  </Button>
                </div>
                {filterByFunctionEnabled ? (
                  <FilterByFunctionButton navigateTo={navigateTo} />
                ) : (
                  <SearchNodes navigateTo={navigateTo} />
                )}
              </div>

              <div className="flex ml-auto gap-2">
                {filterByFunctionEnabled ? <SearchNodes navigateTo={navigateTo} /> : null}
                <Button
                  color="neutral"
                  onClick={resetIcicleGraph}
                  disabled={curPath.length === 0}
                  className="whitespace-nowrap text-ellipsis"
                >
                  Reset View
                </Button>

                {callgraphEnabled ? (
                  <Button
                    variant={`${dashboardItems.includes('callgraph') ? 'primary' : 'neutral'}`}
                    onClick={() => switchDashboardItems(['callgraph'])}
                    className="whitespace-nowrap text-ellipsis"
                  >
                    Callgraph
                  </Button>
                ) : null}

                <div className="flex">
                  <Button
                    variant={`${dashboardItems.includes('table') ? 'primary' : 'neutral'}`}
                    className="items-center rounded-tr-none rounded-br-none w-auto px-8 whitespace-nowrap text-ellipsis no-outline-on-buttons"
                    onClick={() => switchDashboardItems(['table'])}
                  >
                    Table
                  </Button>

                  <Button
                    variant={`${
                      dashboardItems.includes('table') && dashboardItems.includes('icicle')
                        ? 'primary'
                        : 'neutral'
                    }`}
                    className="items-center rounded-tl-none rounded-tr-none rounded-bl-none rounded-br-none border-l-0 border-r-0 w-auto px-8 whitespace-nowrap no-outline-on-buttons text-ellipsis"
                    onClick={() => switchDashboardItems(['table', 'icicle'])}
                  >
                    Both
                  </Button>

                  <Button
                    variant={`${dashboardItems.includes('icicle') ? 'primary' : 'neutral'}`}
                    className="items-center rounded-tl-none rounded-bl-none w-auto px-8 whitespace-nowrap text-ellipsis no-outline-on-buttons"
                    onClick={() => switchDashboardItems(['icicle'])}
                  >
                    Icicle Graph
                  </Button>
                </div>
              </div>
            </div>

<<<<<<< HEAD
            {isSinglePanelView && (
              <div ref={ref} className="flex space-x-4 justify-between w-full">
                {dashboardItems.includes('icicle') && flamegraphData?.data != null && (
                  <div className="w-full">
                    <Profiler id="icicleGraph" onRender={perf.onRender}>
=======
            <div ref={ref} className="flex space-x-4 justify-between w-full">
              {currentView === 'icicle' && flamegraphData?.data != null && (
                <div className="w-full">
                  <Profiler
                    id="icicleGraph"
                    onRender={perf?.onRender as React.ProfilerOnRenderCallback}
                  >
                    <ProfileIcicleGraph
                      curPath={curPath}
                      setNewCurPath={setNewCurPath}
                      graph={flamegraphData.data}
                      sampleUnit={sampleUnit}
                    />
                  </Profiler>
                </div>
              )}
              {currentView === 'callgraph' && callgraphData?.data != null && (
                <div className="w-full">
                  {dimensions?.width !== undefined && (
                    <Callgraph
                      graph={callgraphData.data}
                      sampleUnit={sampleUnit}
                      width={dimensions?.width}
                      colorRange={colorRange}
                    />
                  )}
                </div>
              )}
              {currentView === 'table' && topTableData != null && (
                <div className="w-full">
                  <TopTable data={topTableData.data} sampleUnit={sampleUnit} />
                </div>
              )}
              {currentView === 'both' && (
                <>
                  <div className="w-1/2">
                    <TopTable data={topTableData?.data} sampleUnit={sampleUnit} />
                  </div>

                  <div className="w-1/2">
                    {flamegraphData != null && (
>>>>>>> e886e053
                      <ProfileIcicleGraph
                        curPath={curPath}
                        setNewCurPath={setNewCurPath}
                        graph={flamegraphData.data}
                        sampleUnit={sampleUnit}
                      />
                    </Profiler>
                  </div>
                )}
                {dashboardItems.includes('callgraph') && callgraphData?.data != null && (
                  <div className="w-full">
                    {dimensions?.width !== undefined && (
                      <Callgraph
                        graph={callgraphData.data}
                        sampleUnit={sampleUnit}
                        width={dimensions?.width}
                        colorRange={colorRange}
                      />
                    )}
                  </div>
                )}
                {dashboardItems.includes('table') && topTableData != null && (
                  <div className="w-full">
                    <TopTable
                      data={topTableData.data}
                      sampleUnit={sampleUnit}
                      navigateTo={navigateTo}
                    />
                  </div>
                )}
              </div>
            )}
            {!isSinglePanelView && (
              <div ref={ref} className="flex space-x-4 justify-between w-full">
                {dashboardItems.includes('icicle') && dashboardItems.includes('table') && (
                  <>
                    <div className="w-1/2">
                      <TopTable
                        data={topTableData?.data}
                        sampleUnit={sampleUnit}
                        navigateTo={navigateTo}
                      />
                    </div>

                    <div className="w-1/2">
                      {flamegraphData != null && (
                        <ProfileIcicleGraph
                          curPath={curPath}
                          setNewCurPath={setNewCurPath}
                          graph={flamegraphData.data}
                          sampleUnit={sampleUnit}
                        />
                      )}
                    </div>
                  </>
                )}
              </div>
            )}
          </Card.Body>
        </Card>
      </div>
    </>
  );
};<|MERGE_RESOLUTION|>--- conflicted
+++ resolved
@@ -236,55 +236,14 @@
               </div>
             </div>
 
-<<<<<<< HEAD
             {isSinglePanelView && (
               <div ref={ref} className="flex space-x-4 justify-between w-full">
                 {dashboardItems.includes('icicle') && flamegraphData?.data != null && (
                   <div className="w-full">
-                    <Profiler id="icicleGraph" onRender={perf.onRender}>
-=======
-            <div ref={ref} className="flex space-x-4 justify-between w-full">
-              {currentView === 'icicle' && flamegraphData?.data != null && (
-                <div className="w-full">
-                  <Profiler
-                    id="icicleGraph"
-                    onRender={perf?.onRender as React.ProfilerOnRenderCallback}
-                  >
-                    <ProfileIcicleGraph
-                      curPath={curPath}
-                      setNewCurPath={setNewCurPath}
-                      graph={flamegraphData.data}
-                      sampleUnit={sampleUnit}
-                    />
-                  </Profiler>
-                </div>
-              )}
-              {currentView === 'callgraph' && callgraphData?.data != null && (
-                <div className="w-full">
-                  {dimensions?.width !== undefined && (
-                    <Callgraph
-                      graph={callgraphData.data}
-                      sampleUnit={sampleUnit}
-                      width={dimensions?.width}
-                      colorRange={colorRange}
-                    />
-                  )}
-                </div>
-              )}
-              {currentView === 'table' && topTableData != null && (
-                <div className="w-full">
-                  <TopTable data={topTableData.data} sampleUnit={sampleUnit} />
-                </div>
-              )}
-              {currentView === 'both' && (
-                <>
-                  <div className="w-1/2">
-                    <TopTable data={topTableData?.data} sampleUnit={sampleUnit} />
-                  </div>
-
-                  <div className="w-1/2">
-                    {flamegraphData != null && (
->>>>>>> e886e053
+                    <Profiler
+                      id="icicleGraph"
+                      onRender={perf?.onRender as React.ProfilerOnRenderCallback}
+                    >
                       <ProfileIcicleGraph
                         curPath={curPath}
                         setNewCurPath={setNewCurPath}
