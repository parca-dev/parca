// Copyright 2022 The Parca Authors
// Licensed under the Apache License, Version 2.0 (the "License");
// you may not use this file except in compliance with the License.
// You may obtain a copy of the License at
//
// http://www.apache.org/licenses/LICENSE-2.0
//
// Unless required by applicable law or agreed to in writing, software
// distributed under the License is distributed on an "AS IS" BASIS,
// WITHOUT WARRANTIES OR CONDITIONS OF ANY KIND, either express or implied.
// See the License for the specific language governing permissions and
// limitations under the License.

import {useURLState} from '@parca/components';
import {useProfileFilters} from '../components/ProfileFilters/useProfileFilters';

export const useResetStateOnProfileTypeChange = (): (() => void) => {
  const [groupBy, setGroupBy] = useURLState('group_by');
  const [searchString, setSearchString] = useURLState('search_string');
  const [curPath, setCurPath] = useURLState('cur_path');
<<<<<<< HEAD
  const {resetFilters} = useProfileFilters();
=======
  const [sandwichFunctionName, setSandwichFunctionName] = useURLState('sandwich_function_name');
>>>>>>> 878b6b51

  return () => {
    setTimeout(() => {
      if (groupBy !== undefined) {
        setGroupBy(undefined);
      }
      if (searchString !== undefined) {
        setSearchString(undefined);
      }
      if (curPath !== undefined) {
        setCurPath(undefined);
      }
<<<<<<< HEAD

      resetFilters();
=======
      if (sandwichFunctionName !== undefined) {
        setSandwichFunctionName(undefined);
      }
>>>>>>> 878b6b51
    });
  };
};<|MERGE_RESOLUTION|>--- conflicted
+++ resolved
@@ -18,11 +18,8 @@
   const [groupBy, setGroupBy] = useURLState('group_by');
   const [searchString, setSearchString] = useURLState('search_string');
   const [curPath, setCurPath] = useURLState('cur_path');
-<<<<<<< HEAD
   const {resetFilters} = useProfileFilters();
-=======
   const [sandwichFunctionName, setSandwichFunctionName] = useURLState('sandwich_function_name');
->>>>>>> 878b6b51
 
   return () => {
     setTimeout(() => {
@@ -35,14 +32,11 @@
       if (curPath !== undefined) {
         setCurPath(undefined);
       }
-<<<<<<< HEAD
-
-      resetFilters();
-=======
       if (sandwichFunctionName !== undefined) {
         setSandwichFunctionName(undefined);
       }
->>>>>>> 878b6b51
+
+      resetFilters();
     });
   };
 };