--- conflicted
+++ resolved
@@ -17,13 +17,7 @@
 import {DateTimeRange, useURLStateBatch} from '@parca/components';
 import {Query} from '@parca/parser';
 
-<<<<<<< HEAD
-import {MergedProfileSelection, ProfileSelection} from '..';
-=======
 import {ProfileSelection} from '..';
-import UtilizationMetricsGraph from '../MetricsGraph/UtilizationMetrics';
-import AreaChart from '../MetricsGraph/UtilizationMetrics/Throughput';
->>>>>>> 13b76b4d
 import ProfileMetricsGraph, {ProfileMetricsEmptyState} from '../ProfileMetricsGraph';
 import {useResetStateOnSeriesChange} from '../ProfileView/hooks/useResetStateOnSeriesChange';
 import {QuerySelection} from './index';
@@ -45,16 +39,6 @@
   query: Query;
   setNewQueryExpression: (queryExpression: string, commit?: boolean) => void;
   setQueryExpression: (updateTs?: boolean) => void;
-<<<<<<< HEAD
-=======
-  utilizationMetrics?: Array<{
-    name: string;
-    humanReadableName: string;
-    data: UtilizationMetricsType[];
-  }>;
-  utilizationMetricsLoading?: boolean;
-  onUtilizationSeriesSelect?: (name: string, seriesIndex: number) => void;
->>>>>>> 13b76b4d
 }
 
 export function MetricsGraphSection({
@@ -151,92 +135,6 @@
     });
   };
 
-<<<<<<< HEAD
-=======
-  const UtilizationGraphToShow = ({
-    utilizationMetrics,
-  }: {
-    utilizationMetrics: Array<{
-      name: string;
-      humanReadableName: string;
-      data: UtilizationMetricsType[];
-    }>;
-  }): JSX.Element => {
-    const throughputMetrics = utilizationMetrics.filter(
-      metric =>
-        metric.name === 'gpu_pcie_throughput_transmit_bytes' ||
-        metric.name === 'gpu_pcie_throughput_receive_bytes'
-    );
-    const transmitData =
-      throughputMetrics.find(metric => metric.name === 'gpu_pcie_throughput_transmit_bytes')
-        ?.data ?? [];
-    const receiveData =
-      throughputMetrics.find(metric => metric.name === 'gpu_pcie_throughput_receive_bytes')?.data ??
-      [];
-
-    if (utilizationMetrics.length === 0) {
-      return <></>;
-    }
-
-    return (
-      <div>
-        {utilizationMetrics.map(({name, humanReadableName, data}) => {
-          if (
-            name !== 'gpu_pcie_throughput_transmit_bytes' &&
-            name !== 'gpu_pcie_throughput_receive_bytes'
-          ) {
-            return (
-              <UtilizationMetricsGraph
-                key={name}
-                data={data}
-                setTimeRange={handleTimeRangeChange}
-                utilizationMetricsLoading={utilizationMetricsLoading}
-                humanReadableName={humanReadableName}
-                from={querySelection.from}
-                to={querySelection.to}
-                yAxisUnit="percentage"
-                addLabelMatcher={addLabelMatcher}
-                onSeriesClick={seriesIndex => {
-                  // For generic UtilizationMetrics, just pass the series index
-                  if (onUtilizationSeriesSelect != null) {
-                    onUtilizationSeriesSelect(name, seriesIndex);
-                  }
-                }}
-              />
-            );
-          }
-          return null;
-        })}
-        {throughputMetrics.length > 0 && (
-          <AreaChart
-            transmitData={transmitData}
-            receiveData={receiveData}
-            addLabelMatcher={addLabelMatcher}
-            setTimeRange={handleTimeRangeChange}
-            name={throughputMetrics[0].name}
-            humanReadableName={throughputMetrics[0].humanReadableName}
-            from={querySelection.from}
-            to={querySelection.to}
-            utilizationMetricsLoading={utilizationMetricsLoading}
-            selectedSeries={undefined}
-            onSeriesClick={(_, seriesIndex) => {
-              // For throughput metrics, just pass the series index
-              if (onUtilizationSeriesSelect != null) {
-                let name = 'gpu_pcie_throughput_transmit_bytes';
-                if (seriesIndex > transmitData.length - 1) {
-                  name = 'gpu_pcie_throughput_receive_bytes';
-                  seriesIndex -= transmitData.length;
-                }
-                onUtilizationSeriesSelect(name, seriesIndex);
-              }
-            }}
-          />
-        )}
-      </div>
-    );
-  };
-
->>>>>>> 13b76b4d
   return (
     <div className={cx('relative', {'py-4': !showMetricsGraph})}>
       {setDisplayHideMetricsGraphButton != null ? (
