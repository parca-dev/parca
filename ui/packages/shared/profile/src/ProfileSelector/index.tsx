--- conflicted
+++ resolved
@@ -293,11 +293,6 @@
               disabled={viewComponent?.disableProfileTypesDropdown}
             />
           </div>
-<<<<<<< HEAD
-          <div className="w-full flex-1">
-            <div className="mb-0.5 mt-1.5 flex items-center justify-between">
-              <label className="text-xs">Query</label>
-=======
           <div className="w-full flex-1 flex flex-col pb-6 gap-1" ref={queryBrowserRef}>
             <div className="flex items-center justify-between">
               <div className="flex items-center gap-3">
@@ -322,7 +317,6 @@
                 </Switch>
                 <label className="text-xs">Advanced Mode</label>
               </div>
->>>>>>> 250cdb61
               {(query.matchers.length > 0 || query.inputMatcherString.length > 0) &&
                 viewComponent !== undefined && <div>{viewComponent?.createViewComponent}</div>}
             </div>
