--- conflicted
+++ resolved
@@ -11,9 +11,9 @@
 // See the License for the specific language governing permissions and
 // limitations under the License.
 
-import {Dispatch, SetStateAction, useEffect, useMemo, useRef, useState} from 'react';
-
-import {RpcError} from '@protobuf-ts/runtime-rpc';
+import { Dispatch, SetStateAction, useEffect, useMemo, useRef, useState } from 'react';
+
+import { RpcError } from '@protobuf-ts/runtime-rpc';
 
 import { ProfileTypesRequest, ProfileTypesResponse, QueryServiceClient } from '@parca/client';
 import {
@@ -23,19 +23,19 @@
   useParcaContext,
   useURLState,
 } from '@parca/components';
-import {CloseIcon} from '@parca/icons';
-import {Query} from '@parca/parser';
-import {TEST_IDS, testId} from '@parca/test-utils';
+import { CloseIcon } from '@parca/icons';
+import { Query } from '@parca/parser';
+import { TEST_IDS, testId } from '@parca/test-utils';
 import { millisToProtoTimestamp, type NavigateFunction } from '@parca/utilities';
 
-import {ProfileSelection} from '..';
-import {useLabelNames} from '../MatchersInput/index';
-import {useMetricsGraphDimensions} from '../MetricsGraph/useMetricsGraphDimensions';
-import {UtilizationLabelsProvider} from '../contexts/UtilizationLabelsContext';
-import {useDefaultSumBy, useSumBySelection} from '../useSumBy';
-import {MetricsGraphSection} from './MetricsGraphSection';
-import {QueryControls} from './QueryControls';
-import {useAutoQuerySelector} from './useAutoQuerySelector';
+import { ProfileSelection } from '..';
+import { useLabelNames } from '../MatchersInput/index';
+import { useMetricsGraphDimensions } from '../MetricsGraph/useMetricsGraphDimensions';
+import { UtilizationLabelsProvider } from '../contexts/UtilizationLabelsContext';
+import { useDefaultSumBy, useSumBySelection } from '../useSumBy';
+import { MetricsGraphSection } from './MetricsGraphSection';
+import { QueryControls } from './QueryControls';
+import { useAutoQuerySelector } from './useAutoQuerySelector';
 import useGrpcQuery from '../useGrpcQuery';
 
 export interface QuerySelection {
@@ -151,8 +151,8 @@
   utilizationLabels,
   onUtilizationSeriesSelect,
 }: ProfileSelectorProps): JSX.Element => {
-  const {heightStyle} = useMetricsGraphDimensions(comparing, utilizationMetrics != null);
-  const {viewComponent} = useParcaContext();
+  const { heightStyle } = useMetricsGraphDimensions(comparing, utilizationMetrics != null);
+  const { viewComponent } = useParcaContext();
   const [queryBrowserMode, setQueryBrowserMode] = useURLState('query_browser_mode');
 
   const [timeRangeSelection, setTimeRangeSelection] = useState(
@@ -177,25 +177,18 @@
   const to = timeRangeSelection.getToMs();
 
   const {
-<<<<<<< HEAD
     loading: profileTypesLoading,
     data: profileTypesData,
     error,
   } = useProfileTypes(queryClient, from, to);
 
-  const {loading: labelNamesLoading, result} = useLabelNames(
+  const { loading: labelNamesLoading, result, refetch } = useLabelNames(
     queryClient,
     profileType.toString(),
     from,
     to
   );
-=======
-    loading: labelNamesLoading,
-    result,
-    refetch,
-  } = useLabelNames(queryClient, profileType.toString(), from, to);
->>>>>>> e7f9b84b
-  const {loading: selectedLabelNamesLoading, result: selectedLabelNamesResult} = useLabelNames(
+  const { loading: selectedLabelNamesLoading, result: selectedLabelNamesResult } = useLabelNames(
     queryClient,
     selectedProfileType.toString(),
     from,
@@ -212,12 +205,12 @@
       : selectedLabelNamesResult.response.labelNames;
   }, [selectedLabelNamesResult]);
 
-  const [sumBySelection, setUserSumBySelection, {isLoading: sumBySelectionLoading}] =
+  const [sumBySelection, setUserSumBySelection, { isLoading: sumBySelectionLoading }] =
     useSumBySelection(profileType, labelNamesLoading, labels, {
       defaultValue: querySelection.sumBy,
     });
 
-  const {defaultSumBy, isLoading: defaultSumByLoading} = useDefaultSumBy(
+  const { defaultSumBy, isLoading: defaultSumByLoading } = useDefaultSumBy(
     selectedProfileType,
     selectedLabelNamesLoading,
     selectedLabels
@@ -253,9 +246,9 @@
     const to = timeRangeSelection.getToMs(updateTs);
     const mergeParams = delta
       ? {
-          mergeFrom: (BigInt(from) * 1_000_000n).toString(),
-          mergeTo: (BigInt(to) * 1_000_000n).toString(),
-        }
+        mergeFrom: (BigInt(from) * 1_000_000n).toString(),
+        mergeTo: (BigInt(to) * 1_000_000n).toString(),
+      }
       : {};
 
     selectQuery({
@@ -299,7 +292,7 @@
     profileTypesData,
     setProfileName,
     setQueryExpression,
-    querySelection: {...querySelection, sumBy: sumBySelection},
+    querySelection: { ...querySelection, sumBy: sumBySelection },
     navigateTo,
     loading: sumBySelectionLoading,
   });
@@ -313,7 +306,7 @@
   const sumByRef = useRef(null);
 
   return (
-    <UtilizationLabelsProvider value={{...utilizationLabels}}>
+    <UtilizationLabelsProvider value={{ ...utilizationLabels }}>
       <>
         <div className="mb-2 flex">
           <QueryControls
