// Copyright 2022 The Parca Authors
// Licensed under the Apache License, Version 2.0 (the "License");
// you may not use this file except in compliance with the License.
// You may obtain a copy of the License at
//
// http://www.apache.org/licenses/LICENSE-2.0
//
// Unless required by applicable law or agreed to in writing, software
// distributed under the License is distributed on an "AS IS" BASIS,
// WITHOUT WARRANTIES OR CONDITIONS OF ANY KIND, either express or implied.
// See the License for the specific language governing permissions and
// limitations under the License.

import {Dispatch, SetStateAction, useCallback, useEffect, useMemo, useRef, useState} from 'react';

import {RpcError} from '@protobuf-ts/runtime-rpc';

import {ProfileTypesRequest, ProfileTypesResponse, QueryServiceClient} from '@parca/client';
import {
  DateTimeRange,
  IconButton,
  useGrpcMetadata,
  useParcaContext,
  useURLState,
  useURLStateBatch,
} from '@parca/components';
import {CloseIcon} from '@parca/icons';
import {Query} from '@parca/parser';
import {TEST_IDS, testId} from '@parca/test-utils';
import {millisToProtoTimestamp, type NavigateFunction} from '@parca/utilities';

import {useMetricsGraphDimensions} from '../MetricsGraph/useMetricsGraphDimensions';
import {QueryControls} from '../QueryControls';
import {LabelsQueryProvider, useLabelsQueryProvider} from '../contexts/LabelsQueryProvider';
import {UnifiedLabelsProvider} from '../contexts/UnifiedLabelsContext';
import {useLabelNames} from '../hooks/useLabels';
import {useQueryState} from '../hooks/useQueryState';
import useGrpcQuery from '../useGrpcQuery';
import {MetricsGraphSection} from './MetricsGraphSection';
import {useAutoFlameChartQuerySelector} from './useAutoFlameChartQuerySelector';
import {useAutoQuerySelector} from './useAutoQuerySelector';

export interface QuerySelection {
  expression: string;
  from: number;
  to: number;
  timeSelection: string;
  sumBy?: string[];
  mergeFrom?: string;
  mergeTo?: string;
}

interface ProfileSelectorFeatures {
  showMetricsGraph: boolean;
  showSumBySelector?: boolean;
  showProfileTypeSelector?: boolean;
  disableProfileTypesDropdown?: boolean;
}

interface ProfileSelectorProps extends ProfileSelectorFeatures {
  queryClient: QueryServiceClient;
  closeProfile: () => void;
  enforcedProfileName: string;
  comparing: boolean;
  navigateTo: NavigateFunction;
  setDisplayHideMetricsGraphButton?: Dispatch<SetStateAction<boolean>>;
  suffix?: '_a' | '_b'; // For comparison mode
  onSearchHook?: () => void;
}

export interface IProfileTypesResult {
  loading: boolean;
  data?: ProfileTypesResponse;
  error?: RpcError;
}

export const useProfileTypes = (
  client: QueryServiceClient,
  start?: number,
  end?: number
): IProfileTypesResult => {
  const metadata = useGrpcMetadata();
  const metadataString = useMemo(() => JSON.stringify(metadata), [metadata]);
  const request: ProfileTypesRequest = {};

  if (start != null && end != null) {
    request.start = millisToProtoTimestamp(start);
    request.end = millisToProtoTimestamp(end);
  }

  const {isLoading, data, error} = useGrpcQuery({
    key: ['profileTypes', metadataString, start, end],
    queryFn: async abort => {
      const {response} = await client.profileTypes(request, {
        meta: metadata,
        abort,
      });
      return response;
    },
  });

  return {loading: isLoading, data, error: error as RpcError};
};

const ProfileSelector = ({
  queryClient,
  closeProfile,
  enforcedProfileName,
  comparing,
  navigateTo,
  showMetricsGraph = true,
  showSumBySelector = true,
  showProfileTypeSelector = true,
  setDisplayHideMetricsGraphButton,
  suffix,
  onSearchHook,
}: ProfileSelectorProps): JSX.Element => {
  const {heightStyle} = useMetricsGraphDimensions(comparing, false);
  const {viewComponent} = useParcaContext();
  const [queryBrowserMode, setQueryBrowserMode] = useURLState('query_browser_mode');
  const batchUpdates = useURLStateBatch();
  const [dashboardItems] = useURLState<string[]>('dashboard_items', {
    alwaysReturnArray: true,
  });

  // Use the new useQueryState hook - reads directly from URL params
  const {
    querySelection,
    draftSelection,
    setDraftExpression,
    setDraftTimeRange,
    setDraftSumBy,
    setDraftProfileName,
    setDraftMatchers,
    commitDraft,
    profileSelection,
    setProfileSelection,
    sumByLoading,
    draftParsedQuery,
  } = useQueryState({suffix});

  // Use draft state for local state instead of committed state
  const [timeRangeSelection, setTimeRangeSelection] = useState(
    DateTimeRange.fromRangeKey(draftSelection.timeSelection, draftSelection.from, draftSelection.to)
  );

  const [queryExpressionString, setQueryExpressionString] = useState(draftSelection.expression);

  const [advancedModeForQueryBrowser, setAdvancedModeForQueryBrowser] = useState(
    queryBrowserMode === 'advanced'
  );

  // Handler to update draft when time range changes
  const handleTimeRangeChange = useCallback(
    (range: DateTimeRange) => {
      setTimeRangeSelection(range);
      setDraftTimeRange(range.getFromMs(), range.getToMs(), range.getRangeKey());
    },
    [setDraftTimeRange]
  );

  const profileType = useMemo(() => {
    return Query.parse(queryExpressionString).profileType();
  }, [queryExpressionString]);

  const from = timeRangeSelection.getFromMs();
  const to = timeRangeSelection.getToMs();

  const {
    loading: profileTypesLoading,
    data: profileTypesData,
    error,
  } = useProfileTypes(queryClient, from, to);

  const {result} = useLabelNames(queryClient, profileType.toString(), from, to);

  const labels = useMemo(() => {
    return result.response?.labelNames === undefined ? [] : result.response.labelNames;
  }, [result]);

  useEffect(() => {
    if (enforcedProfileName !== '') {
      const [q, changed] = Query.parse(querySelection.expression).setProfileName(
        enforcedProfileName
      );
      if (changed) {
        setQueryExpressionString(q.toString());
        return;
      }
    }
    setQueryExpressionString(querySelection.expression);
  }, [enforcedProfileName, querySelection.expression]);

  const enforcedProfileNameQuery = (): Query => {
    const pq = Query.parse(queryExpressionString);
    const [q] = pq.setProfileName(enforcedProfileName);
    return q;
  };

  const query =
    enforcedProfileName !== '' ? enforcedProfileNameQuery() : Query.parse(queryExpressionString);
  const selectedProfileName = query.profileName();

  const setQueryExpression = (updateTs = false): void => {
    batchUpdates(() => {
      if (onSearchHook != null) {
        onSearchHook();
      }
      // When updateTs is true, re-evaluate the time range to current values
      if (updateTs) {
        // Force re-evaluation of time range (important for relative ranges like "last 15 minutes")
        const currentFrom = timeRangeSelection.getFromMs(true);
        const currentTo = timeRangeSelection.getToMs(true);
        const currentRangeKey = timeRangeSelection.getRangeKey();
<<<<<<< HEAD

=======
        // Commit with refreshed time range
>>>>>>> 71d719bd
        commitDraft({
          from: currentFrom,
          to: currentTo,
          timeSelection: currentRangeKey,
        });
      } else {
        // Commit the draft with existing values
        commitDraft();
      }
    });
  };

  const setMatchersString = (matchers: string): void => {
    // Update draft state only
    setDraftMatchers(matchers);
    setQueryExpressionString(`${selectedProfileName}{${matchers}}`);
  };

  const setProfileName = (profileName: string | undefined): void => {
    if (profileName === undefined) {
      return;
    }
    // Update draft state only
    setDraftProfileName(profileName);
    const [newQuery, changed] = query.setProfileName(profileName);
    if (changed) {
      const q = newQuery.toString();
      setQueryExpressionString(q);
    }
  };

  useEffect(() => {
    if (viewComponent !== undefined) {
      viewComponent.emitQuery(query.toString());
    }
  }, [query, viewComponent]);

  useAutoQuerySelector({
    selectedProfileName,
    profileTypesData,
    setProfileName,
    setQueryExpression,
    querySelection: draftSelection,
    navigateTo,
    loading: sumByLoading,
  });

  useAutoFlameChartQuerySelector({
    queryClient,
    dashboardItems: dashboardItems ?? [],
    profileType,
    timeRange: timeRangeSelection,
    comparing,
    loading: sumByLoading || profileTypesLoading,
    setTimeRangeSelection,
    setDraftTimeRange,
    setDraftSumBy,
    commitDraft,
  });

  const searchDisabled =
    queryExpressionString === undefined ||
    queryExpressionString === '' ||
    queryExpressionString === '{}';

  const queryBrowserRef = useRef<HTMLDivElement>(null);
  const sumByRef = useRef(null);

  return (
    <>
      <div className="mb-2 flex">
        <LabelsQueryProvider
          setMatchersString={setMatchersString}
          runQuery={setQueryExpression}
          currentQuery={query}
          profileType={selectedProfileName ?? profileType.toString()}
          queryClient={queryClient}
          start={timeRangeSelection.getFromMs()}
          end={timeRangeSelection.getToMs()}
          suffix={suffix}
        >
          <LabelsSource>
            <QueryControls
              showProfileTypeSelector={showProfileTypeSelector}
              showSumBySelector={showSumBySelector}
              profileTypesData={profileTypesData}
              profileTypesLoading={profileTypesLoading}
              selectedProfileName={selectedProfileName}
              setProfileName={setProfileName}
              setMatchersString={setMatchersString}
              setQueryExpression={setQueryExpression}
              query={query}
              queryBrowserRef={queryBrowserRef}
              timeRangeSelection={timeRangeSelection}
              setTimeRangeSelection={handleTimeRangeChange}
              searchDisabled={searchDisabled}
              setQueryBrowserMode={setQueryBrowserMode}
              advancedModeForQueryBrowser={advancedModeForQueryBrowser}
              setAdvancedModeForQueryBrowser={setAdvancedModeForQueryBrowser}
              queryClient={queryClient}
              sumByRef={sumByRef}
              labels={labels}
              sumBySelection={draftSelection.sumBy ?? []}
              sumBySelectionLoading={sumByLoading}
              setUserSumBySelection={setDraftSumBy}
              profileType={profileType}
              profileTypesError={error}
              viewComponent={viewComponent}
              draftSelection={draftSelection}
              setDraftMatchers={setDraftMatchers}
              draftParsedQuery={draftParsedQuery}
              commitDraft={commitDraft}
            />
          </LabelsSource>
        </LabelsQueryProvider>
        {comparing && (
          <div>
            <IconButton
              onClick={() => closeProfile()}
              icon={<CloseIcon />}
              {...testId(TEST_IDS.COMPARE_CLOSE_BUTTON)}
            />
          </div>
        )}
      </div>
      <MetricsGraphSection
        showMetricsGraph={showMetricsGraph}
        setDisplayHideMetricsGraphButton={setDisplayHideMetricsGraphButton}
        heightStyle={heightStyle}
        querySelection={draftSelection}
        profileSelection={profileSelection}
        comparing={comparing}
<<<<<<< HEAD
        sumBy={draftSelection.sumBy ?? []}
=======
        sumBy={querySelection.sumBy}
>>>>>>> 71d719bd
        defaultSumByLoading={sumByLoading}
        queryClient={queryClient}
        queryExpressionString={queryExpressionString}
        setTimeRangeSelection={handleTimeRangeChange}
        selectQuery={commitDraft}
        setProfileSelection={setProfileSelection}
        query={query}
        setQueryExpression={setQueryExpression}
        setNewQueryExpression={setDraftExpression}
        commitDraft={commitDraft}
      />
    </>
  );
};

export default ProfileSelector;

const LabelsSource = ({children}: {children: React.ReactNode}): JSX.Element => {
  const {
    labelNames,
    labelValues,
    isLabelNamesLoading,
    isLabelValuesLoading,
    refetchLabelValues,
    refetchLabelNames,
    currentLabelName,
    setCurrentLabelName,
    suffix,
  } = useLabelsQueryProvider();

  return (
    <UnifiedLabelsProvider
      labelNames={labelNames}
      labelValues={labelValues}
      isLabelNamesLoading={isLabelNamesLoading}
      isLabelValuesLoading={isLabelValuesLoading}
      refetchLabelValues={refetchLabelValues}
      refetchLabelNames={refetchLabelNames}
      currentLabelName={currentLabelName}
      setCurrentLabelName={setCurrentLabelName}
      suffix={suffix}
    >
      {children}
    </UnifiedLabelsProvider>
  );
};<|MERGE_RESOLUTION|>--- conflicted
+++ resolved
@@ -212,11 +212,7 @@
         const currentFrom = timeRangeSelection.getFromMs(true);
         const currentTo = timeRangeSelection.getToMs(true);
         const currentRangeKey = timeRangeSelection.getRangeKey();
-<<<<<<< HEAD
-
-=======
         // Commit with refreshed time range
->>>>>>> 71d719bd
         commitDraft({
           from: currentFrom,
           to: currentTo,
@@ -349,11 +345,7 @@
         querySelection={draftSelection}
         profileSelection={profileSelection}
         comparing={comparing}
-<<<<<<< HEAD
         sumBy={draftSelection.sumBy ?? []}
-=======
-        sumBy={querySelection.sumBy}
->>>>>>> 71d719bd
         defaultSumByLoading={sumByLoading}
         queryClient={queryClient}
         queryExpressionString={queryExpressionString}
