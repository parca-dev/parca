--- conflicted
+++ resolved
@@ -16,23 +16,13 @@
 import cx from 'classnames';
 import TextareaAutosize from 'react-textarea-autosize';
 
-<<<<<<< HEAD
 import { LabelsRequest, LabelsResponse, QueryServiceClient, ValuesRequest } from '@parca/client';
-=======
-import {
-  LabelsRequest,
-  LabelsResponse,
-  QueryServiceClient,
-  ValuesRequest,
-  ValuesResponse,
-} from '@parca/client';
->>>>>>> 61264628
-import {useGrpcMetadata} from '@parca/components';
-import {Query} from '@parca/parser';
-import {millisToProtoTimestamp, sanitizeLabelValue} from '@parca/utilities';
+import { useGrpcMetadata } from '@parca/components';
+import { Query } from '@parca/parser';
+import { millisToProtoTimestamp, sanitizeLabelValue } from '@parca/utilities';
 
 import useGrpcQuery from '../useGrpcQuery';
-import SuggestionsList, {Suggestion, Suggestions} from './SuggestionsList';
+import SuggestionsList, { Suggestion, Suggestions } from './SuggestionsList';
 
 interface MatchersInputProps {
   queryClient: QueryServiceClient;
@@ -61,10 +51,10 @@
 ): UseLabelNames => {
   const metadata = useGrpcMetadata();
 
-  const {data, isLoading, error} = useGrpcQuery<LabelsResponse>({
+  const { data, isLoading, error } = useGrpcQuery<LabelsResponse>({
     key: ['labelNames', profileType, match?.join(',')],
     queryFn: async () => {
-      const request: LabelsRequest = {match: match !== undefined ? match : []};
+      const request: LabelsRequest = { match: match !== undefined ? match : [] };
       if (start !== undefined && end !== undefined) {
         request.start = millisToProtoTimestamp(start);
         request.end = millisToProtoTimestamp(end);
@@ -72,7 +62,7 @@
       if (profileType !== undefined) {
         request.profileType = profileType;
       }
-      const {response} = await client.labels(request, {meta: metadata});
+      const { response } = await client.labels(request, { meta: metadata });
       return response;
     },
     options: {
@@ -82,7 +72,7 @@
     },
   });
 
-  return {result: {response: data, error: error as Error}, loading: isLoading};
+  return { result: { response: data, error: error as Error }, loading: isLoading };
 };
 
 interface UseLabelValues {
@@ -100,21 +90,12 @@
 ): UseLabelValues => {
   const metadata = useGrpcMetadata();
 
-<<<<<<< HEAD
   const { data, isLoading, error } = useGrpcQuery<string[]>({
     key: ['labelValues', labelName, profileType],
     queryFn: async () => {
       const request: ValuesRequest = { labelName, match: [], profileType };
       const { response } = await client.values(request, { meta: metadata });
       return sanitizeLabelValue(response.labelValues);
-=======
-  const {data, isLoading, error} = useGrpcQuery<ValuesResponse>({
-    key: ['labelValues', labelName, profileType],
-    queryFn: async () => {
-      const request: ValuesRequest = {labelName, match: [], profileType};
-      const {response} = await client.values(request, {meta: metadata});
-      return response;
->>>>>>> 61264628
     },
     options: {
       enabled:
@@ -127,13 +108,8 @@
     },
   });
 
-<<<<<<< HEAD
   return { result: { response: data ?? [], error: error as Error }, loading: isLoading };
 }
-=======
-  return {result: {response: data?.labelValues ?? [], error: error as Error}, loading: isLoading};
-};
->>>>>>> 61264628
 
 const MatchersInput = ({
   queryClient,
@@ -147,12 +123,12 @@
   const [lastCompleted, setLastCompleted] = useState<Suggestion>(new Suggestion('', '', ''));
   const [currentLabelName, setCurrentLabelName] = useState<string | null>(null);
 
-  const {loading: labelNamesLoading, result} = useLabelNames(queryClient, profileType);
-  const {response: labelNamesResponse, error: labelNamesError} = result;
+  const { loading: labelNamesLoading, result } = useLabelNames(queryClient, profileType);
+  const { response: labelNamesResponse, error: labelNamesError } = result;
 
   const {
     loading: labelValuesLoading,
-    result: {response: labelValues},
+    result: { response: labelValues },
   } = useLabelValues(queryClient, currentLabelName ?? '', profileType);
 
   const labelNames = useMemo(() => {
