--- conflicted
+++ resolved
@@ -17,13 +17,8 @@
 import TextareaAutosize from 'react-textarea-autosize';
 import cx from 'classnames';
 
-<<<<<<< HEAD
+import SuggestionsList, {Suggestion, Suggestions} from './SuggestionsList';
 import {useGrpcMetadata} from '@parca/components';
-import SuggestionsList, {Suggestion, Suggestions} from './SuggestionsList';
-=======
-import {useParcaContext, useGrpcMetadata} from '@parca/components';
-import SuggestionItem from './SuggestionItem';
->>>>>>> 221bef99
 
 interface MatchersInputProps {
   queryClient: QueryServiceClient;
@@ -215,8 +210,6 @@
             : 'filter profiles... eg. node="test"'
         }
       />
-<<<<<<< HEAD
-
       <SuggestionsList
         isLabelNamesLoading={labelNamesLoading}
         suggestions={suggestionSections}
@@ -226,97 +219,6 @@
         focusedInput={focusedInput}
         isLabelValuesLoading={labelValuesLoading && lastCompleted.type === 'literal'}
       />
-=======
-      {suggestionsLength > 0 && (
-        <div
-          ref={setPopperElement}
-          style={{...styles.popper, marginLeft: 0}}
-          {...attributes.popper}
-          className="z-50"
-        >
-          <Transition
-            show={focusedInput && showSuggest}
-            as={Fragment}
-            leave="transition ease-in duration-100"
-            leaveFrom="opacity-100"
-            leaveTo="opacity-0"
-          >
-            <div
-              style={{width: inputRef?.offsetWidth}}
-              className="absolute z-10 max-h-[400px] mt-1 bg-gray-50 dark:bg-gray-900 shadow-lg rounded-md text-base ring-1 ring-black ring-opacity-5 overflow-auto focus:outline-none sm:text-sm"
-            >
-              {labelNamesLoading ? (
-                <LoadingSpinner />
-              ) : (
-                <>
-                  {suggestionSections.labelNames.map((l, i) => (
-                    <SuggestionItem
-                      isHighlighted={highlightedSuggestionIndex === i}
-                      onHighlight={() => setHighlightedSuggestionIndex(i)}
-                      onApplySuggestion={() => applySuggestion(i)}
-                      onResetHighlight={() => resetHighlight()}
-                      value={l.value}
-                      key={l.value}
-                    />
-                  ))}
-                </>
-              )}
-
-              {suggestionSections.literals.map((l, i) => (
-                <SuggestionItem
-                  isHighlighted={
-                    highlightedSuggestionIndex === i + suggestionSections.labelNames.length
-                  }
-                  onHighlight={() =>
-                    setHighlightedSuggestionIndex(i + suggestionSections.labelNames.length)
-                  }
-                  onApplySuggestion={() =>
-                    applySuggestion(i + suggestionSections.labelNames.length)
-                  }
-                  onResetHighlight={() => resetHighlight()}
-                  value={l.value}
-                  key={l.value}
-                />
-              ))}
-
-              {labelValuesLoading && lastCompleted.type === 'literal' ? (
-                <LoadingSpinner />
-              ) : (
-                <>
-                  {suggestionSections.labelValues.map((l, i) => (
-                    <SuggestionItem
-                      isHighlighted={
-                        highlightedSuggestionIndex ===
-                        i +
-                          suggestionSections.labelNames.length +
-                          suggestionSections.literals.length
-                      }
-                      onHighlight={() =>
-                        setHighlightedSuggestionIndex(
-                          i +
-                            suggestionSections.labelNames.length +
-                            suggestionSections.literals.length
-                        )
-                      }
-                      onApplySuggestion={() =>
-                        applySuggestion(
-                          i +
-                            suggestionSections.labelNames.length +
-                            suggestionSections.literals.length
-                        )
-                      }
-                      onResetHighlight={() => resetHighlight()}
-                      value={l.value}
-                      key={l.value}
-                    />
-                  ))}
-                </>
-              )}
-            </div>
-          </Transition>
-        </div>
-      )}
->>>>>>> 221bef99
     </div>
   );
 };
