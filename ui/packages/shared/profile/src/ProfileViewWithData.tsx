// Copyright 2022 The Parca Authors
// Licensed under the Apache License, Version 2.0 (the "License");
// you may not use this file except in compliance with the License.
// You may obtain a copy of the License at
//
// http://www.apache.org/licenses/LICENSE-2.0
//
// Unless required by applicable law or agreed to in writing, software
// distributed under the License is distributed on an "AS IS" BASIS,
// WITHOUT WARRANTIES OR CONDITIONS OF ANY KIND, either express or implied.
// See the License for the specific language governing permissions and
// limitations under the License.

import {useEffect, useMemo, useState} from 'react';

import {QueryRequest_ReportType, QueryServiceClient} from '@parca/client';
import {useGrpcMetadata, useParcaContext, useURLState} from '@parca/components';
import {USER_PREFERENCES, useUserPreference} from '@parca/hooks';
import {saveAsBlob, type NavigateFunction} from '@parca/utilities';

import {ProfileSource} from './ProfileSource';
import {ProfileView} from './ProfileView';
import {useQuery} from './useQuery';
import {downloadPprof} from './utils';

interface ProfileViewWithDataProps {
  queryClient: QueryServiceClient;
  profileSource: ProfileSource;
  navigateTo?: NavigateFunction;
  compare?: boolean;
}

export const ProfileViewWithData = ({
  queryClient,
  profileSource,
  navigateTo,
}: ProfileViewWithDataProps): JSX.Element => {
  const metadata = useGrpcMetadata();
<<<<<<< HEAD
  const [dashboardItems = ['icicle']] = useURLState({param: 'dashboard_items', navigateTo});
  const [nodeTrimThreshold, setNodeTrimThreshold] = useState<number>(0);
=======
  const [dashboardItems] = useURLState({param: 'dashboard_items', navigateTo});
>>>>>>> 12d6b486
  const [enableTrimming] = useUserPreference<boolean>(USER_PREFERENCES.ENABLE_GRAPH_TRIMMING.key);
  const [pprofDownloading, setPprofDownloading] = useState<boolean>(false);

  const nodeTrimThreshold = useMemo(() => {
    if (!enableTrimming) {
      return 0;
    }

    let width =
      // eslint-disable-next-line @typescript-eslint/strict-boolean-expressions
      window.innerWidth || document.documentElement.clientWidth || document.body.clientWidth;
    // subtract the padding
    width = width - 12 - 16 - 12;
    return (1 / width) * 100;
  }, [enableTrimming]);

  const {
    isLoading: flamegraphLoading,
    response: flamegraphResponse,
    error: flamegraphError,
  } = useQuery(queryClient, profileSource, QueryRequest_ReportType.FLAMEGRAPH_TABLE, {
    skip: !dashboardItems.includes('icicle'),
    nodeTrimThreshold,
  });
  const {perf} = useParcaContext();

  const {
    isLoading: topTableLoading,
    response: topTableResponse,
    error: topTableError,
  } = useQuery(queryClient, profileSource, QueryRequest_ReportType.TOP, {
    skip: !dashboardItems.includes('table'),
  });

  const {
    isLoading: callgraphLoading,
    response: callgraphResponse,
    error: callgraphError,
  } = useQuery(queryClient, profileSource, QueryRequest_ReportType.CALLGRAPH, {
    skip: !dashboardItems.includes('callgraph'),
  });

  useEffect(() => {
    if (!flamegraphLoading && flamegraphResponse?.report.oneofKind === 'flamegraph') {
      perf?.markInteraction('Flamegraph render', flamegraphResponse.report.flamegraph.total);
    }

    if (!topTableLoading && topTableResponse?.report.oneofKind === 'top') {
      perf?.markInteraction('Top table render', topTableResponse?.report?.top.total);
    }

    if (!callgraphLoading && callgraphResponse?.report.oneofKind === 'callgraph') {
      perf?.markInteraction('Callgraph render', callgraphResponse?.report?.callgraph.cumulative);
    }
  }, [
    flamegraphLoading,
    flamegraphResponse,
    callgraphResponse,
    callgraphLoading,
    topTableLoading,
    topTableResponse,
    perf,
  ]);

  const sampleUnit = profileSource.ProfileType().sampleUnit;

  const downloadPProfClick = async (): Promise<void> => {
    if (profileSource == null || queryClient == null) {
      return;
    }

    try {
      setPprofDownloading(true);
      const blob = await downloadPprof(profileSource.QueryRequest(), queryClient, metadata);
      saveAsBlob(blob, `profile.pb.gz`);
      setPprofDownloading(false);
    } catch (error) {
      setPprofDownloading(false);
      console.error('Error while querying', error);
    }
  };

  // TODO: Refactor how we get responses such that we have a single response,
  //  regardless of the report type.
  let total = BigInt(0);
  let filtered = BigInt(0);
  if (flamegraphResponse !== null) {
    total = BigInt(flamegraphResponse.total);
    filtered = BigInt(flamegraphResponse.filtered);
  } else if (topTableResponse !== null) {
    total = BigInt(topTableResponse.total);
    filtered = BigInt(topTableResponse.filtered);
  } else if (callgraphResponse !== null) {
    total = BigInt(callgraphResponse.total);
    filtered = BigInt(callgraphResponse.filtered);
  }

  return (
    <ProfileView
      total={total}
      filtered={filtered}
      flamegraphData={{
        loading: flamegraphLoading,
        data:
          flamegraphResponse?.report.oneofKind === 'flamegraph'
            ? flamegraphResponse?.report?.flamegraph
            : undefined,
        total: BigInt(flamegraphResponse?.total ?? '0'),
        filtered: BigInt(flamegraphResponse?.filtered ?? '0'),
        error: flamegraphError,
      }}
      topTableData={{
        loading: topTableLoading,
        data:
          topTableResponse?.report.oneofKind === 'top' ? topTableResponse.report.top : undefined,
        error: topTableError,
      }}
      callgraphData={{
        loading: callgraphLoading,
        data:
          callgraphResponse?.report.oneofKind === 'callgraph'
            ? callgraphResponse?.report?.callgraph
            : undefined,
        error: callgraphError,
      }}
      sampleUnit={sampleUnit}
      profileSource={profileSource}
      queryClient={queryClient}
      navigateTo={navigateTo}
      onDownloadPProf={() => void downloadPProfClick()}
      pprofDownloading={pprofDownloading}
    />
  );
};

export default ProfileViewWithData;<|MERGE_RESOLUTION|>--- conflicted
+++ resolved
@@ -36,12 +36,8 @@
   navigateTo,
 }: ProfileViewWithDataProps): JSX.Element => {
   const metadata = useGrpcMetadata();
-<<<<<<< HEAD
   const [dashboardItems = ['icicle']] = useURLState({param: 'dashboard_items', navigateTo});
-  const [nodeTrimThreshold, setNodeTrimThreshold] = useState<number>(0);
-=======
-  const [dashboardItems] = useURLState({param: 'dashboard_items', navigateTo});
->>>>>>> 12d6b486
+
   const [enableTrimming] = useUserPreference<boolean>(USER_PREFERENCES.ENABLE_GRAPH_TRIMMING.key);
   const [pprofDownloading, setPprofDownloading] = useState<boolean>(false);
 
