--- conflicted
+++ resolved
@@ -21,26 +21,26 @@
   useState,
 } from 'react';
 
-import {Dictionary, Table, Vector, tableFromIPC} from 'apache-arrow';
-import {useContextMenu} from 'react-contexify';
-
-import {FlamegraphArrow} from '@parca/client';
-import {useParcaContext, useURLState} from '@parca/components';
-import {USER_PREFERENCES, useCurrentColorProfile, useUserPreference} from '@parca/hooks';
-import {ProfileType} from '@parca/parser';
-import {getColorForFeature, selectDarkMode, useAppSelector} from '@parca/store';
-import {getLastItem, type ColorConfig} from '@parca/utilities';
-
-import {ProfileSource} from '../../ProfileSource';
-import {useProfileFilters} from '../../ProfileView/components/ProfileFilters/useProfileFilters';
-import {useProfileViewContext} from '../../ProfileView/context/ProfileViewContext';
-import ContextMenuWrapper, {ContextMenuWrapperRef} from './ContextMenuWrapper';
-import {FlameNode, RowHeight, colorByColors} from './FlameGraphNodes';
-import {MemoizedTooltip} from './MemoizedTooltip';
-import {TooltipProvider} from './TooltipContext';
-import {useFilenamesList} from './useMappingList';
-import {useScrollViewport} from './useScrollViewport';
-import {useVisibleNodes} from './useVisibleNodes';
+import { Dictionary, Table, Vector, tableFromIPC } from 'apache-arrow';
+import { useContextMenu } from 'react-contexify';
+
+import { FlamegraphArrow } from '@parca/client';
+import { useParcaContext, useURLState } from '@parca/components';
+import { USER_PREFERENCES, useCurrentColorProfile, useUserPreference } from '@parca/hooks';
+import { ProfileType } from '@parca/parser';
+import { getColorForFeature, selectDarkMode, useAppSelector } from '@parca/store';
+import { getLastItem, type ColorConfig } from '@parca/utilities';
+
+import { ProfileSource } from '../../ProfileSource';
+import { useProfileFilters } from '../../ProfileView/components/ProfileFilters/useProfileFilters';
+import { useProfileViewContext } from '../../ProfileView/context/ProfileViewContext';
+import ContextMenuWrapper, { ContextMenuWrapperRef } from './ContextMenuWrapper';
+import { FlameNode, RowHeight, colorByColors } from './FlameGraphNodes';
+import { MemoizedTooltip } from './MemoizedTooltip';
+import { TooltipProvider } from './TooltipContext';
+import { useFilenamesList } from './useMappingList';
+import { useScrollViewport } from './useScrollViewport';
+import { useVisibleNodes } from './useVisibleNodes';
 import {
   CurrentPathFrame,
   arrowToString,
@@ -121,7 +121,7 @@
   return colors;
 };
 
-const noop = (): void => {};
+const noop = (): void => { };
 
 export const FlameGraphArrow = memo(function FlameGraphArrow({
   arrow,
@@ -146,7 +146,7 @@
   const [hoveringRow, setHoveringRow] = useState<number | undefined>(undefined);
   const [dockedMetainfo] = useUserPreference<boolean>(USER_PREFERENCES.GRAPH_METAINFO_DOCKED.key);
   const isDarkMode = useAppSelector(selectDarkMode);
-  const {perf} = useParcaContext();
+  const { perf } = useParcaContext();
 
   const table: Table<any> = useMemo(() => {
     const result = tableFromIPC(arrow.record);
@@ -163,9 +163,9 @@
 
   const [svgElement, setSvgElement] = useState<SVGSVGElement | null>(null);
 
-  const {excludeBinary} = useProfileFilters();
-
-  const {compareMode} = useProfileViewContext();
+  const { excludeBinary } = useProfileFilters();
+
+  const { compareMode } = useProfileViewContext();
   const currentColorProfile = useCurrentColorProfile();
   const colorForSimilarNodes = currentColorProfile.colorForSimilarNodes;
 
@@ -224,7 +224,7 @@
 
   const MENU_ID = 'flame-graph-context-menu';
   const contextMenuRef = useRef<ContextMenuWrapperRef>(null);
-  const {show, hideAll} = useContextMenu({
+  const { show, hideAll } = useContextMenu({
     id: MENU_ID,
   });
   const displayMenu = useCallback(
@@ -364,35 +364,6 @@
             contain: 'layout style paint',
           }}
         >
-<<<<<<< HEAD
-          {Array.from({length: table.numRows}, (_, row) => (
-            <FlameNode
-              key={row}
-              table={table}
-              row={row} // root is always row 0 in the arrow record
-              colors={colorByColors}
-              colorBy={colorByValue}
-              totalWidth={width ?? 1}
-              height={RowHeight}
-              darkMode={isDarkMode}
-              compareMode={compareMode}
-              colorForSimilarNodes={colorForSimilarNodes}
-              selectedRow={selectedRow}
-              onClick={() => handleRowClick(row)}
-              onContextMenu={displayMenu}
-              hoveringRow={highlightSimilarStacksPreference ? hoveringRow : undefined}
-              setHoveringRow={highlightSimilarStacksPreference ? setHoveringRow : noop}
-              isFlameChart={isFlameChart}
-              profileSource={profileSource}
-              isRenderedAsFlamegraph={isRenderedAsFlamegraph}
-              isInSandwichView={isInSandwichView}
-              maxDepth={maxDepth}
-              effectiveDepth={deferredEffectiveDepth}
-              tooltipId={tooltipId}
-            />
-          ))}
-        </svg>
-=======
           <svg
             className="font-robotoMono"
             width={width ?? 0}
@@ -413,13 +384,7 @@
                 compareMode={compareMode}
                 colorForSimilarNodes={colorForSimilarNodes}
                 selectedRow={selectedRow}
-                onClick={() => {
-                  if (isFlameChart) {
-                    // We don't want to expand in flame charts.
-                    return;
-                  }
-                  handleRowClick(row);
-                }}
+                onClick={() => handleRowClick(row)}
                 onContextMenu={displayMenu}
                 hoveringRow={highlightSimilarStacksPreference ? hoveringRow : undefined}
                 setHoveringRow={highlightSimilarStacksPreference ? setHoveringRow : noop}
@@ -434,7 +399,6 @@
             ))}
           </svg>
         </div>
->>>>>>> efe1ffd0
       </div>
     </TooltipProvider>
   );
