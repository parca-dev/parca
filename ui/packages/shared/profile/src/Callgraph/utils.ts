// Copyright 2022 The Parca Authors
// Licensed under the Apache License, Version 2.0 (the "License");
// you may not use this file except in compliance with the License.
// You may obtain a copy of the License at
//
// http://www.apache.org/licenses/LICENSE-2.0
//
// Unless required by applicable law or agreed to in writing, software
// distributed under the License is distributed on an "AS IS" BASIS,
// WITHOUT WARRANTIES OR CONDITIONS OF ANY KIND, either express or implied.
// See the License for the specific language governing permissions and
// limitations under the License.

import * as d3 from 'd3';
<<<<<<< HEAD
import {CallgraphNode, CallgraphEdge} from '@parca/client';
import {withAlphaHex} from 'with-alpha-hex';
=======

import {CallgraphEdge, CallgraphNode} from '@parca/client';

import {DEFAULT_NODE_HEIGHT} from './constants';

export const pixelsToInches = (pixels: number): number => pixels / 96;

export const getCurvePoints = ({
  pos,
  xScale = n => n,
  yScale = n => n,
  source = [],
  target = [],
  offset = 0,
  isSelfLoop = false,
}: {
  pos: string;
  xScale?: (pos: number) => number;
  yScale?: (pos: number) => number;
  source?: number[];
  target?: number[];
  isSelfLoop?: boolean;
  offset?: number;
}): number[] => {
  if (isSelfLoop) {
    const [sourceX, sourceY] = source;
    const [targetX, targetY] = target;

    return [
      sourceX,
      sourceY + offset,
      sourceX,
      sourceY + 3 * offset,
      targetX + 5 * offset,
      targetY,
      targetX + offset,
      targetY,
    ];
  }

  // graphviz pos format is in format 'endpoint,startpoint,triple(cp1,cp2,end),...triple...'
  const scalePoint = (point: number[]): number[] => [xScale(point[0]), yScale(point[1])];
  const strAsNumArray = (string: string): number[] =>
    string
      .replace('e,', '')
      .split(',')
      .map(str => Number(str));
  const getLastPointWithOffset = (target: number[], last: number[], offset: number): number[] => {
    const [targetX, targetY] = target;
    const [lastX, lastY] = last;
    const diffX = targetX - lastX;
    const diffY = targetY - lastY;
    const diffZ = Math.hypot(diffX, diffY);

    const offsetX = (diffX * offset) / diffZ;
    const offsetY = (diffY * offset) / diffZ;

    return [targetX - offsetX, targetY - offsetY];
  };
  const points: number[][] = pos.split(' ').map(str => strAsNumArray(str));
  const scaledPoints: number[][] = points.map(point => scalePoint(point));

  const lastPointIndex = scaledPoints.length - 1;
  const lastPointWithOffset = getLastPointWithOffset(target, scaledPoints[lastPointIndex], offset);

  return [source, ...scaledPoints.slice(2, points.length - 1), lastPointWithOffset].flat();
};
>>>>>>> 53470f84

const objectAsDotAttributes = (obj: {[key: string]: string | number}): string =>
  Object.entries(obj)
    .map(entry => `${entry[0]}="${entry[1]}"`)
    .join(' ');

export const jsonToDot = ({
  graph,
  colorRange,
}: {
  graph: {nodes: CallgraphNode[]; edges: CallgraphEdge[]};
  width: number;
  colorRange: [string, string];
}): string => {
  const {nodes, edges} = graph;
  const cumulatives = edges.map((edge: CallgraphEdge) => Number(edge.cumulative));
  const cumulativesRange = d3.extent(cumulatives) as [number, number];
  const colorScale = d3
    .scaleSequentialLog(d3.interpolateBlues)
    .domain(cumulativesRange)
    .range(colorRange);
  const colorOpacityScale = d3.scaleLinear().domain(cumulativesRange).range([0.5, 1]);
  // const boxWidthScale = d3
  //   .scaleLog()
  //   .domain(cumulativesRange)
  //   .range([DEFAULT_NODE_HEIGHT, DEFAULT_NODE_HEIGHT + 40]);

  const nodesAsStrings = nodes.map((node: CallgraphNode) => {
    const rgbColor = colorScale(Number(node.cumulative));
    const hexColor = d3.color(rgbColor)?.formatHex() ?? 'red';
    const dataAttributes = {
      label: node.meta?.function?.name.substring(0, 12) ?? '',
      root: (node.id === 'root').toString(),
      fillcolor: hexColor,
      className: 'node',
      id: node.id,
    };

    return `"${node.id}" [${objectAsDotAttributes(dataAttributes)}]`;
  });

  const edgesAsStrings = edges.map((edge: CallgraphEdge) => {
    const dataAttributes = {
      cumulative: edge.cumulative,
      color: withAlphaHex(colorRange[1], colorOpacityScale(Number(edge.cumulative))),
      className: 'edge',
      // boxHeight: DEFAULT_NODE_HEIGHT,
    };

    return `"${edge.source}" -> "${edge.target}" [${objectAsDotAttributes(dataAttributes)}]`;
  });

  const graphAsDot = `digraph "callgraph" {
      rankdir="BT"
      overlap="prism"
      ratio="1,3"
      margin=15
      edge [margin=0]
      node [shape=box style="rounded,filled"]
      ${nodesAsStrings.join(' ')}
      ${edgesAsStrings.join(' ')}
    }`;

  return graphAsDot;
};<|MERGE_RESOLUTION|>--- conflicted
+++ resolved
@@ -12,14 +12,9 @@
 // limitations under the License.
 
 import * as d3 from 'd3';
-<<<<<<< HEAD
-import {CallgraphNode, CallgraphEdge} from '@parca/client';
 import {withAlphaHex} from 'with-alpha-hex';
-=======
 
 import {CallgraphEdge, CallgraphNode} from '@parca/client';
-
-import {DEFAULT_NODE_HEIGHT} from './constants';
 
 export const pixelsToInches = (pixels: number): number => pixels / 96;
 
@@ -83,7 +78,6 @@
 
   return [source, ...scaledPoints.slice(2, points.length - 1), lastPointWithOffset].flat();
 };
->>>>>>> 53470f84
 
 const objectAsDotAttributes = (obj: {[key: string]: string | number}): string =>
   Object.entries(obj)
