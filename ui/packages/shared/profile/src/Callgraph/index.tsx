// Copyright 2022 The Parca Authors
// Licensed under the Apache License, Version 2.0 (the "License");
// you may not use this file except in compliance with the License.
// You may obtain a copy of the License at
//
// http://www.apache.org/licenses/LICENSE-2.0
//
// Unless required by applicable law or agreed to in writing, software
// distributed under the License is distributed on an "AS IS" BASIS,
// WITHOUT WARRANTIES OR CONDITIONS OF ANY KIND, either express or implied.
// See the License for the specific language governing permissions and
// limitations under the License.

import {useEffect, useRef, useState} from 'react';

import cx from 'classnames';
import * as d3 from 'd3';
import SVG from 'react-inlinesvg';
import {MapInteractionCSS} from 'react-map-interaction';

import {CallgraphEdge, Callgraph as CallgraphType} from '@parca/client';
import {Button, useKeyDown, useURLState} from '@parca/components';
import {selectDarkMode, setHoveringNode, useAppDispatch, useAppSelector} from '@parca/store';
import {getNewSpanColor} from '@parca/utilities';

import GraphTooltip from '../GraphTooltip';

export interface Props {
  data: CallgraphType;
  svgString: string;
  sampleUnit: string;
  width: number;
}

interface View {
  scale: number;
  translation: {x: number; y: number};
}

<<<<<<< HEAD
interface GraphvizType {
  edges: GraphvizEdge[];
  objects: GraphvizNode[];
  bb: string;
}

const Node = ({
  node,
  hoveredNode,
  setHoveredNode,
  isCurrentSearchMatch,
}: NodeProps): JSX.Element => {
  const {
    data: {id},
    x,
    y,
    color,
    functionName,
    width: widthString,
    height: heightString,
  } = node;
  const isHovered = Boolean(hoveredNode) && hoveredNode?.data.id === id;
  const width = Number(widthString);
  const height = Number(heightString);
  const textPadding = 6;
  const opacity = isCurrentSearchMatch ? 1 : 0.1;

  return (
    <Label x={x - width / 2} y={y - height / 2}>
      <Rect
        width={width}
        height={height}
        fill={color}
        opacity={opacity}
        cornerRadius={3}
        stroke={isHovered ? 'black' : color}
        strokeWidth={2}
        onMouseOver={e => {
          setHoveredNode({...node, mouseX: e.evt.clientX, mouseY: e.evt.clientY});
        }}
        onMouseOut={() => {
          setHoveredNode(null);
        }}
      />
      {width > DEFAULT_NODE_HEIGHT + 10 && (
        <Text
          text={functionName}
          fontSize={10}
          fill="white"
          width={width - textPadding}
          height={height - textPadding}
          x={textPadding / 2}
          y={textPadding / 2}
          align="center"
          verticalAlign="middle"
          listening={false}
        />
      )}
    </Label>
  );
};

const Edge = ({
  edge,
  sourceNode,
  targetNode,
  xScale,
  yScale,
  isCurrentSearchMatch,
}: EdgeProps): JSX.Element => {
  const {pos, color, head, tail, opacity, boxHeight} = edge;

  const points = getCurvePoints({
    pos,
    xScale,
    yScale,
    source: [sourceNode.x, sourceNode.y],
    target: [targetNode.x, targetNode.y],
    offset: boxHeight / 2,
    isSelfLoop: head === tail,
  });

  return (
    <Arrow
      points={points}
      bezier={true}
      stroke={color}
      strokeWidth={3}
      pointerLength={10}
      pointerWidth={10}
      fill={color}
      opacity={isCurrentSearchMatch ? Number(opacity) : 0}
    />
  );
};

const Callgraph = ({graph, sampleUnit, width, colorRange}: Props): JSX.Element => {
  const containerRef = useRef<HTMLDivElement>(null);
  const [graphData, setGraphData] = useState<any>(null);
  const [hoveredNode, setHoveredNode] = useState<INode | null>(null);
  const [stage, setStage] = useState<{scale: {x: number; y: number}; x: number; y: number}>({
    scale: {x: 1, y: 1},
    x: 0,
    y: 0,
  });
  const {nodes: rawNodes, cumulative: total} = graph;
  const currentSearchString = (selectQueryParam('search_string') as string) ?? '';
  const isSearchEmpty = currentSearchString === undefined || currentSearchString === '';
  const [rawDashboardItems = ['icicle']] = useURLState({param: 'dashboard_items'});

  const dashboardItems = rawDashboardItems as string[];
=======
const Callgraph = ({data, svgString, sampleUnit, width}: Props): JSX.Element => {
  const originalView = {
    scale: 1,
    translation: {x: 0, y: 0},
  };
  const [view, setView] = useState<View>(originalView);
  const containerRef = useRef(null);
  const svgRef = useRef(null);
  const svgWrapper = useRef(null);
  const [svgWrapperLoaded, setSvgWrapperLoaded] = useState(false);
  const dispatch = useAppDispatch();
  const {isShiftDown} = useKeyDown();
  // TODO: implement highlighting nodes on user search
  // const currentSearchString = (selectQueryParam('search_string') as string) ?? '';
  // const isSearchEmpty = currentSearchString === undefined || currentSearchString === '';
  // const isCurrentSearchMatch = isSearchEmpty
  //   ? true
  //   : isSearchMatch(currentSearchString, sourceNode.functionName) &&
  //     isSearchMatch(currentSearchString, targetNode.functionName);
  const [rawDashboardItems] = useURLState({param: 'dashboard_items'});
  const dashboardItems =
    rawDashboardItems !== undefined ? (rawDashboardItems as string[]) : ['icicle'];

  const isDarkMode = useAppSelector(selectDarkMode);
  const maxColor: string = getNewSpanColor(isDarkMode);
  const minColor: string = d3.scaleLinear([isDarkMode ? 'black' : 'white', maxColor])(0.3);
  const colorRange: [string, string] = [minColor, maxColor];
  const cumulatives = data.edges.map((edge: CallgraphEdge) => edge.cumulative.toString());
  const cumulativesRange = d3.extent(cumulatives);
  const colorScale = d3
    .scaleSequentialLog(d3.interpolateBlues)
    .domain([Number(cumulativesRange[0]), Number(cumulativesRange[1])])
    .range(colorRange);
>>>>>>> 12d6b486

  useEffect(() => {
    setSvgWrapperLoaded(true);
  }, []);

  useEffect(() => {
    if (svgWrapperLoaded && svgRef.current !== null) {
      const addInteraction = (): void => {
        const svg = d3.select(svgRef.current);
        const nodes = svg.selectAll('.node');

        nodes.each(function () {
          const nodeData = data.nodes.find((n): boolean => {
            return n.id === (this as Element).id;
          });
          const defaultColor = colorScale(Number(nodeData?.cumulative));
          const node = d3.select(this);
          const path = node.select('path');

          node
            .style('cursor', 'pointer')
            .on('mouseenter', function () {
              if (isShiftDown) return;
              d3.select(this).select('path').style('fill', 'white');
              const hoveringNode = {
                ...nodeData,
                meta: {...nodeData?.meta, lineIndex: 0, locationIndex: 0},
              };
              // @ts-expect-error
              dispatch(setHoveringNode(hoveringNode));
            })
            .on('mouseleave', function () {
              if (isShiftDown) return;
              d3.select(this).select('path').style('fill', defaultColor);
              dispatch(setHoveringNode(undefined));
            });
          path.style('fill', defaultColor);
        });
      };

      setTimeout(addInteraction, 1000);
    }
    // eslint-disable-next-line react-hooks/exhaustive-deps
  }, [svgWrapper.current, svgWrapperLoaded]);

  if (data.nodes.length < 1) return <>Profile has no samples</>;

  const resetView = (): void => setView(originalView);

  const isResetViewButtonEnabled =
    view.scale !== originalView.scale ||
    view.translation.x !== originalView.translation.x ||
    view.translation.y !== originalView.translation.y;

  return (
    <div className="relative w-full">
      <div ref={containerRef} className="w-full overflow-hidden">
        <MapInteractionCSS
          showControls
          minScale={1}
          maxScale={5}
          value={view}
          onChange={(value: View) => setView(value)}
        >
          <SVG
            ref={svgWrapper}
            src={svgString}
            width={width}
            height="auto"
            title="Callgraph"
            innerRef={svgRef}
          />
        </MapInteractionCSS>
        {svgRef.current !== null && (
          <GraphTooltip
            type="callgraph"
            unit={sampleUnit}
            total={data.cumulative}
            totalUnfiltered={data.cumulative}
            contextElement={containerRef.current}
          />
        )}
      </div>
      <div
        className={cx(
          dashboardItems.length > 1 ? 'left-[25px]' : 'left-0',
          'absolute top-[-46px] w-auto'
        )}
      >
        <Button
          variant="neutral"
          onClick={resetView}
          className="z-50"
          disabled={!isResetViewButtonEnabled}
        >
          Reset View
        </Button>
      </div>
    </div>
  );
};

export default Callgraph;<|MERGE_RESOLUTION|>--- conflicted
+++ resolved
@@ -37,119 +37,6 @@
   translation: {x: number; y: number};
 }
 
-<<<<<<< HEAD
-interface GraphvizType {
-  edges: GraphvizEdge[];
-  objects: GraphvizNode[];
-  bb: string;
-}
-
-const Node = ({
-  node,
-  hoveredNode,
-  setHoveredNode,
-  isCurrentSearchMatch,
-}: NodeProps): JSX.Element => {
-  const {
-    data: {id},
-    x,
-    y,
-    color,
-    functionName,
-    width: widthString,
-    height: heightString,
-  } = node;
-  const isHovered = Boolean(hoveredNode) && hoveredNode?.data.id === id;
-  const width = Number(widthString);
-  const height = Number(heightString);
-  const textPadding = 6;
-  const opacity = isCurrentSearchMatch ? 1 : 0.1;
-
-  return (
-    <Label x={x - width / 2} y={y - height / 2}>
-      <Rect
-        width={width}
-        height={height}
-        fill={color}
-        opacity={opacity}
-        cornerRadius={3}
-        stroke={isHovered ? 'black' : color}
-        strokeWidth={2}
-        onMouseOver={e => {
-          setHoveredNode({...node, mouseX: e.evt.clientX, mouseY: e.evt.clientY});
-        }}
-        onMouseOut={() => {
-          setHoveredNode(null);
-        }}
-      />
-      {width > DEFAULT_NODE_HEIGHT + 10 && (
-        <Text
-          text={functionName}
-          fontSize={10}
-          fill="white"
-          width={width - textPadding}
-          height={height - textPadding}
-          x={textPadding / 2}
-          y={textPadding / 2}
-          align="center"
-          verticalAlign="middle"
-          listening={false}
-        />
-      )}
-    </Label>
-  );
-};
-
-const Edge = ({
-  edge,
-  sourceNode,
-  targetNode,
-  xScale,
-  yScale,
-  isCurrentSearchMatch,
-}: EdgeProps): JSX.Element => {
-  const {pos, color, head, tail, opacity, boxHeight} = edge;
-
-  const points = getCurvePoints({
-    pos,
-    xScale,
-    yScale,
-    source: [sourceNode.x, sourceNode.y],
-    target: [targetNode.x, targetNode.y],
-    offset: boxHeight / 2,
-    isSelfLoop: head === tail,
-  });
-
-  return (
-    <Arrow
-      points={points}
-      bezier={true}
-      stroke={color}
-      strokeWidth={3}
-      pointerLength={10}
-      pointerWidth={10}
-      fill={color}
-      opacity={isCurrentSearchMatch ? Number(opacity) : 0}
-    />
-  );
-};
-
-const Callgraph = ({graph, sampleUnit, width, colorRange}: Props): JSX.Element => {
-  const containerRef = useRef<HTMLDivElement>(null);
-  const [graphData, setGraphData] = useState<any>(null);
-  const [hoveredNode, setHoveredNode] = useState<INode | null>(null);
-  const [stage, setStage] = useState<{scale: {x: number; y: number}; x: number; y: number}>({
-    scale: {x: 1, y: 1},
-    x: 0,
-    y: 0,
-  });
-  const {nodes: rawNodes, cumulative: total} = graph;
-  const currentSearchString = (selectQueryParam('search_string') as string) ?? '';
-  const isSearchEmpty = currentSearchString === undefined || currentSearchString === '';
-  const [rawDashboardItems = ['icicle']] = useURLState({param: 'dashboard_items'});
-
-  const dashboardItems = rawDashboardItems as string[];
-=======
 const Callgraph = ({data, svgString, sampleUnit, width}: Props): JSX.Element => {
   const originalView = {
     scale: 1,
@@ -183,7 +70,6 @@
     .scaleSequentialLog(d3.interpolateBlues)
     .domain([Number(cumulativesRange[0]), Number(cumulativesRange[1])])
     .range(colorRange);
->>>>>>> 12d6b486
 
   useEffect(() => {
     setSvgWrapperLoaded(true);
