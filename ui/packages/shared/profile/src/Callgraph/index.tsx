--- conflicted
+++ resolved
@@ -11,36 +11,17 @@
 // See the License for the specific language governing permissions and
 // limitations under the License.
 
-<<<<<<< HEAD
-import {memo, useEffect, useState, useRef} from 'react';
+import {memo, useEffect, useRef, useState} from 'react';
+
 import * as d3 from 'd3';
-import {getNewSpanColor} from '@parca/functions';
-import {useAppSelector, selectDarkMode} from '@parca/store';
-import {Button, useURLState} from '@parca/components';
-import {CallgraphEdge, Callgraph as CallgraphType} from '@parca/client';
-import type {HoveringNode} from '../GraphTooltip';
-import {isSearchMatch, selectQueryParam} from '@parca/functions';
-import {GraphTooltipContent as TooltipContent} from '../GraphTooltip';
-import {DEFAULT_NODE_HEIGHT, GRAPH_MARGIN} from './constants';
 import SVG from 'react-inlinesvg';
 import {MapInteractionCSS} from 'react-map-interaction';
-=======
-import {useEffect, useRef, useState} from 'react';
 
-import cx from 'classnames';
-import * as d3 from 'd3';
-import graphviz from 'graphviz-wasm';
-import type {KonvaEventObject} from 'konva/lib/Node';
-import {Arrow, Label, Layer, Rect, Stage, Text} from 'react-konva';
+import {CallgraphEdge, Callgraph as CallgraphType} from '@parca/client';
+import {getNewSpanColor} from '@parca/functions';
+import {selectDarkMode, useAppSelector} from '@parca/store';
 
-import {CallgraphEdge, CallgraphNode, Callgraph as CallgraphType} from '@parca/client';
-import {Button, useURLState} from '@parca/components';
-import {isSearchMatch, selectQueryParam} from '@parca/functions';
-
-import Tooltip, {type HoveringNode} from '../GraphTooltip';
-import {DEFAULT_NODE_HEIGHT, GRAPH_MARGIN} from './constants';
-import {getCurvePoints, jsonToDot} from './utils';
->>>>>>> 53470f84
+import {GraphTooltipContent as TooltipContent, type HoveringNode} from '../GraphTooltip';
 
 export interface Props {
   data: CallgraphType;
