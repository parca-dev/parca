--- conflicted
+++ resolved
@@ -6,12 +6,7 @@
     "@parca/client": "^0.16.69",
     "@parca/components": "^0.16.119",
     "@parca/dynamicsize": "^0.16.54",
-<<<<<<< HEAD
     "@parca/hooks": "^0.0.2",
-=======
-    "@parca/functions": "^0.16.70",
-    "@parca/hooks": "^0.0.3",
->>>>>>> a9f61919
     "@parca/parser": "^0.16.55",
     "@parca/store": "^0.16.69",
     "@parca/utilities": "^0.0.3",
