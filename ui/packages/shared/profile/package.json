--- conflicted
+++ resolved
@@ -15,21 +15,12 @@
     "d3-selection": "3.0.0",
     "graphviz-wasm": "3.0.0",
     "konva": "8.3.12",
-<<<<<<< HEAD
-    "react-cytoscapejs": "1.2.1",
-    "react-copy-to-clipboard": "^5.1.0",
-    "react-konva": "18.2.1"
-  },
-  "devDependencies": {
-    "@types/cytoscape": "3.19.8",
-=======
     "react-copy-to-clipboard": "^5.1.0",
     "react-cytoscapejs": "1.2.1",
     "react-konva": "18.2.1"
   },
   "devDependencies": {
     "@types/cytoscape": "3.19.9",
->>>>>>> 2b67154d
     "@types/d3": "7.4.0",
     "@types/react-copy-to-clipboard": "5.0.4",
     "@types/react-cytoscapejs": "1.2.2"
