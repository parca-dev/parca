--- conflicted
+++ resolved
@@ -4,23 +4,12 @@
   "description": "Profile viewing libraries",
   "dependencies": {
     "@iconify/react": "^3.2.2",
-<<<<<<< HEAD
-    "@parca/client": "^0.16.23",
-    "@parca/components": "^0.16.24",
-    "@parca/dynamicsize": "^0.16.23",
-    "@parca/functions": "^0.16.23",
-    "@parca/parser": "^0.16.23",
-    "@parca/store": "^0.16.23",
-    "cytoscape": "3.23.0",
-    "d3": "7.6.1",
-=======
     "@parca/client": "^0.16.49",
     "@parca/components": "^0.16.49",
     "@parca/dynamicsize": "^0.16.49",
     "@parca/functions": "^0.16.49",
     "@parca/parser": "^0.16.49",
     "@parca/store": "^0.16.49",
->>>>>>> ec82eef6
     "d3-scale": "^4.0.2",
     "d3-selection": "3.0.0",
     "graphviz-wasm": "3.0.0",
