{
  "name": "@parca/functions",
  "version": "0.16.56",
  "description": "Templated shared functions",
  "main": "dist/src/index.js",
  "scripts": {
    "test": "jest --coverage --config ../../../jest.config.js ./src/*",
<<<<<<< HEAD
    "prepublish": "yarn build",
    "build": "tsc",
=======
>>>>>>> 69c1e97a
    "watch": "tsc-watch"
  },
  "dependencies": {
    "@parca/client": "^0.16.62",
    "@rehooks/local-storage": "^2.4.4",
    "tailwindcss": "^3.2.4"
  },
  "keywords": [],
  "author": "",
  "license": "ISC",
  "publishConfig": {
    "access": "public",
    "registry": "https://registry.npmjs.org/"
  }
}<|MERGE_RESOLUTION|>--- conflicted
+++ resolved
@@ -5,11 +5,8 @@
   "main": "dist/src/index.js",
   "scripts": {
     "test": "jest --coverage --config ../../../jest.config.js ./src/*",
-<<<<<<< HEAD
     "prepublish": "yarn build",
     "build": "tsc",
-=======
->>>>>>> 69c1e97a
     "watch": "tsc-watch"
   },
   "dependencies": {
