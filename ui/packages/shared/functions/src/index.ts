// Copyright 2022 The Parca Authors
// Licensed under the Apache License, Version 2.0 (the "License");
// you may not use this file except in compliance with the License.
// You may obtain a copy of the License at
//
// http://www.apache.org/licenses/LICENSE-2.0
//
// Unless required by applicable law or agreed to in writing, software
// distributed under the License is distributed on an "AS IS" BASIS,
// WITHOUT WARRANTIES OR CONDITIONS OF ANY KIND, either express or implied.
// See the License for the specific language governing permissions and
// limitations under the License.

import format from 'date-fns/format';
import {Label} from '@parca/client';
<<<<<<< HEAD
import colors from 'tailwindcss/colors';
=======
export * from './hooks';

export type NavigateFunction = (
  path: string,
  queryParams: any,
  options?: {replace?: boolean}
) => void;
>>>>>>> 69c1e97a

export const SEARCH_STRING_COLOR = '#e39c9c';

export const capitalize = (a: string): string =>
  a
    .split(' ')
    .map(p => p[0].toUpperCase() + p.substring(1).toLocaleLowerCase())
    .join(' ');

interface Unit {
  multiplier: number;
  symbol: string;
}
export interface TimeObject {
  nanos?: number;
  micros?: number;
  milliseconds?: number;
  seconds?: number;
  minutes?: number;
  hours?: number;
  days?: number;
  weeks?: number;
  years?: number;
}

export enum TimeUnits {
  Nanos = 'nanos',
  Micros = 'micros',
  Milliseconds = 'milliseconds',
  Seconds = 'seconds',
  Minutes = 'minutes',
  Hours = 'hours',
  Days = 'days',
  Weeks = 'weeks',
  Years = 'years',
}

const unitsInTime = {
  [TimeUnits.Nanos]: {multiplier: 1, symbol: 'ns'},
  [TimeUnits.Micros]: {multiplier: 1e3, symbol: 'µs'},
  [TimeUnits.Milliseconds]: {multiplier: 1e6, symbol: 'ms'},
  [TimeUnits.Seconds]: {multiplier: 1e9, symbol: 's'},
  [TimeUnits.Minutes]: {multiplier: 6 * 1e10, symbol: 'm'},
  [TimeUnits.Hours]: {multiplier: 60 * 60 * 1e9, symbol: 'h'},
  [TimeUnits.Days]: {multiplier: 60 * 60 * 24 * 1e9, symbol: 'd'},
  [TimeUnits.Weeks]: {multiplier: 60 * 60 * 24 * 7 * 1e9, symbol: 'w'},
  [TimeUnits.Years]: {multiplier: 60 * 60 * 24 * 365 * 1e9, symbol: 'y'},
};

export const convertTime = (value: number, from: TimeUnits, to: TimeUnits): number => {
  const startUnit = unitsInTime[from];
  const endUnit = unitsInTime[to];
  if (startUnit === undefined || endUnit === undefined) {
    console.error('invalid start or end unit provided');
    return value;
  }

  return (value * startUnit.multiplier) / endUnit.multiplier;
};

export const formatDuration = (timeObject: TimeObject, to?: number): string => {
  let values: string[] = [];
  const unitsLargeToSmall = Object.values(TimeUnits).reverse();

  let nanos = (Object.keys(timeObject) as Array<keyof TimeObject>)
    .map(unit => {
      const time = timeObject[unit];
      return time !== undefined ? convertTime(time, unit as TimeUnits, TimeUnits.Nanos) : 0;
    })
    .reduce((prev, curr) => prev + curr, 0);

  if (to !== undefined) {
    nanos = to - nanos;
  }

  // for more than one second, just show up until whole seconds; otherwise, show whole micros
  if (Math.floor(nanos / unitsInTime[TimeUnits.Seconds].multiplier) > 0) {
    for (let i = 0; i < unitsLargeToSmall.length; i++) {
      const multiplier = unitsInTime[unitsLargeToSmall[i]].multiplier;

      if (nanos > multiplier) {
        if (unitsLargeToSmall[i] === TimeUnits.Milliseconds) {
          break;
        } else {
          const amount = Math.floor(nanos / multiplier);
          values = [...values, `${amount}${unitsInTime[unitsLargeToSmall[i]].symbol}`];
          nanos -= amount * multiplier;
        }
      }
    }
  } else {
    const milliseconds = Math.floor(nanos / unitsInTime[TimeUnits.Milliseconds].multiplier);
    if (milliseconds > 0) {
      values = [`${milliseconds}${unitsInTime[TimeUnits.Milliseconds].symbol}`];
    } else {
      return '<1ms';
    }
  }

  return values.join(' ');
};

export const formatDate = (date: number | Date, timeFormat: string): string => {
  if (typeof date === 'number') {
    date = new Date(date);
  }

  const ISOString = date.toISOString().slice(0, -1);
  return format(new Date(ISOString), timeFormat);
};

const unitsInBytes = {
  bytes: {multiplier: 1, symbol: 'Bytes'},
  kilobytes: {multiplier: 1e3, symbol: 'kB'},
  megabytes: {multiplier: 1e6, symbol: 'MB'},
  gigabytes: {multiplier: 1e9, symbol: 'GB'},
  terabytes: {multiplier: 1e12, symbol: 'TB'},
  petabytes: {multiplier: 1e15, symbol: 'PB'},
  exabytes: {multiplier: 1e18, symbol: 'EB'},
};

const unitsInCount = {
  unit: {multiplier: 1, symbol: ''},
  kilo: {multiplier: 1e3, symbol: 'k'},
  mega: {multiplier: 1e6, symbol: 'M'},
  giga: {multiplier: 1e9, symbol: 'G'},
  tera: {multiplier: 1e12, symbol: 'T'},
  peta: {multiplier: 1e15, symbol: 'P'},
  exa: {multiplier: 1e18, symbol: 'E'},
};

const knownValueFormatters = {
  bytes: unitsInBytes,
  nanoseconds: unitsInTime,
  count: unitsInCount,
};

export const valueFormatter = (num: number, unit: string, digits: number): string => {
  // TODO: remove this after the columnstore backend is the main storage
  // backend. This is a temporary fix while the columnstore backend does not
  // return the correct unit.
  if (unit === undefined || unit === '') {
    return num.toFixed(digits);
  }

  const absoluteNum = Math.abs(num);
  const format: Unit[] = Object.values(
    knownValueFormatters[unit as keyof typeof knownValueFormatters]
  );

  if (format === undefined || format === null) {
    return num.toString();
  }

  const rx = /\.0+$|(\.[0-9]*[1-9])0+$/;
  let i: number;
  for (i = format.length - 1; i > 0; i--) {
    if (absoluteNum >= format[i].multiplier) {
      break;
    }
  }
  return `${(num / format[i].multiplier).toFixed(digits).replace(rx, '$1')}${format[i].symbol}`;
};

export const isDevMode = (): boolean => {
  return process.env.NODE_ENV === 'development';
};
export const getLastItem = (thePath: string | undefined): string | undefined => {
  if (thePath === undefined || thePath === '') return;

  const index = thePath.lastIndexOf('/');
  if (index === -1) return thePath;

  return thePath.substring(index + 1);
};

const transformToArray = (params: string): string[] => params.split(',');

export const parseParams = (querystring: string): Record<string, string | string[] | undefined> => {
  const params = new URLSearchParams(querystring);

  const obj: Record<string, string | string[]> = {};
  for (const key of Array.from(params.keys())) {
    const values = params.getAll(key);
    if (values.length > 1) {
      obj[key] = values;
    } else {
      if (values[0]?.includes(',')) {
        obj[key] = transformToArray(values[0]);
      } else {
        obj[key] = values[0];
      }
    }
  }

  return obj;
};

export const selectQueryParam = (key: string): string | string[] | undefined => {
  const router = parseParams(window.location.search);

  if (key === 'dashboard_items') {
    let dashboardItems = router[key];
    if (typeof dashboardItems === 'string') {
      dashboardItems = [dashboardItems] ?? [];
    }
    return dashboardItems;
  }

  if (key === 'compare_a' || key === 'compare_b') {
    return router[key] === 'true' ? 'true' : 'false';
  }

  return router[key];
};

export const convertToQueryParams = (params: {[key: string]: string | string[]}): string =>
  Object.keys(params)
    .map((key: string) => `${key}=${params[key] as string}`)
    .join('&');

export function convertUTCToLocalDate(date: Date): Date {
  if (date === null) {
    return date;
  }
  return new Date(
    date.getUTCFullYear(),
    date.getUTCMonth(),
    date.getUTCDate(),
    date.getUTCHours(),
    date.getUTCMinutes(),
    date.getUTCSeconds()
  );
}

export function convertLocalToUTCDate(date: Date): Date {
  if (date === null) {
    return date;
  }
  return new Date(
    Date.UTC(
      date.getFullYear(),
      date.getMonth(),
      date.getDate(),
      date.getHours(),
      date.getMinutes(),
      date.getSeconds()
    )
  );
}

export const COLOR_PROFILES = {
  default: {colors: [['#929FEB', '#B3BAE1']], colorMap: {}},
  subtle: {
    colors: [
      [colors.slate['200'], colors.slate['200']],
      [colors.orange['200'], colors.orange['200']],
      [colors.yellow['200'], colors.yellow['200']],
      [colors.green['100'], colors.green['100']],
      [colors.emerald['200'], colors.emerald['200']],
      [colors.indigo['200'], colors.indigo['200']],
      [colors.pink['200'], colors.pink['200']],
    ],
    colorMap: {},
  },
  ocean: {
    colors: [
      [colors.green['300'], colors.green['300']],
      [colors.emerald['300'], colors.emerald['300']],
      [colors.teal['300'], colors.teal['300']],
      [colors.cyan['300'], colors.cyan['300']],
      [colors.sky['300'], colors.sky['300']],
      [colors.blue['300'], colors.blue['300']],
      [colors.indigo['300'], colors.indigo['300']],
      [colors.violet['300'], colors.violet['300']],
      [colors.purple['300'], colors.purple['300']],
    ],
    colorMap: {},
  },
  warm: {
    colors: [
      [colors.red['300'], colors.red['300']],
      [colors.orange['300'], colors.orange['300']],
      [colors.amber['300'], colors.amber['300']],
      [colors.yellow['300'], colors.yellow['300']],
      [colors.lime['300'], colors.lime['300']],
      [colors.green['300'], colors.green['300']],
      [colors.emerald['300'], colors.emerald['300']],
    ],
    colorMap: {},
  },
  ranbow: {
    colors: [
      [colors.red['300'], colors.red['300']],
      [colors.orange['300'], colors.orange['300']],
      [colors.amber['300'], colors.amber['300']],
      [colors.yellow['300'], colors.yellow['300']],
      [colors.lime['300'], colors.lime['300']],
      [colors.green['300'], colors.green['300']],
      [colors.emerald['300'], colors.emerald['300']],
      [colors.teal['300'], colors.teal['300']],
      [colors.cyan['300'], colors.cyan['300']],
      [colors.sky['300'], colors.sky['300']],
      [colors.blue['300'], colors.blue['300']],
      [colors.indigo['300'], colors.indigo['300']],
      [colors.violet['300'], colors.violet['300']],
      [colors.purple['300'], colors.purple['300']],
      [colors.fuchsia['300'], colors.fuchsia['300']],
      [colors.pink['300'], colors.pink['300']],
      [colors.rose['300'], colors.rose['300']],
    ],
    colorMap: {},
  },
};

const extractColorFeature = (name: string): string => {
  if (name.trim().startsWith('runtime') || name === 'root') {
    return 'runtime';
  }

  const binaryRegex = /^(\[[^\s]*\])/gm;
  const binaryMatch = name.trim().match(binaryRegex);
  if (binaryMatch != null) {
    return binaryMatch[0];
  }

  return 'Everything else';
};

const findAColor = (colorIndex: number, colors: string[][]): string[] => {
  return colors[colorIndex];
  // TODO: add some logic to find unallocated colors if this index is already allocated to another feature for better color distribution.
};

const getColorForFeature = (feature: string, isDarkMode: boolean, colorProfileName): string => {
  const featureColorMap = COLOR_PROFILES[colorProfileName].colorMap;
  if (featureColorMap[feature] != null) {
    const color = featureColorMap[feature];
    return !isDarkMode ? color[0] : color[1];
  }

  const colors = COLOR_PROFILES[colorProfileName].colors;

  // Add charaters in the feature name to the color map
  const colorIndex =
    feature === 'Everything else'
      ? colors.length - 1
      : feature
          .toLowerCase()
          .split('')
          .reduce((acc, char) => {
            acc += char.charCodeAt(0);
            return acc;
          }, 0) % (colors.length > 1 ? colors.length - 1 : 1);

  const color = findAColor(colorIndex, colors);
  featureColorMap[feature] = color;
  return !isDarkMode ? color[0] : color[1];
};

export const getNewSpanColor = (
  isDarkMode: boolean,
  nodeName = '',
  colorProfileName = 'default'
): FeatureColor => {
  // return isDarkMode ? '#B3BAE1' : '#929FEB';
  const feature = extractColorFeature(nodeName);
  return {color: getColorForFeature(feature, isDarkMode, colorProfileName), feature};
};

export const getIncreasedSpanColor = (transparency: number, isDarkMode: boolean): string => {
  return isDarkMode
    ? `rgba(255, 177, 204, ${transparency})`
    : `rgba(254, 153, 187, ${transparency})`;
};

export const getReducedSpanColor = (transparency: number, isDarkMode: boolean): string => {
  return isDarkMode
    ? `rgba(103, 158, 92, ${transparency})`
    : `rgba(164, 214, 153, ${transparency})`;
};

export interface FeatureColor {
  feature?: string;
  color: string;
}

export const diffColor = (
  diff: number,
  cumulative: number,
  isDarkMode: boolean,
  nodeName: string,
  colorProfileName: string
): FeatureColor => {
  const prevValue = cumulative - diff;
  const diffRatio = prevValue > 0 ? (Math.abs(diff) > 0 ? diff / prevValue : 0) : 1.0;

  const diffTransparency =
    Math.abs(diff) > 0 ? Math.min((Math.abs(diffRatio) / 2 + 0.5) * 0.8, 0.8) : 0;

  const newSpanColor = getNewSpanColor(isDarkMode, nodeName, colorProfileName);
  const increasedSpanColor = getIncreasedSpanColor(diffTransparency, isDarkMode);
  const reducedSpanColor = getReducedSpanColor(diffTransparency, isDarkMode);

  const color: FeatureColor =
    diff === 0 ? newSpanColor : diff > 0 ? {color: increasedSpanColor} : {color: reducedSpanColor};

  return color;
};

export const isSearchMatch = (currentSearchString: string | undefined, name: string): boolean => {
  if (currentSearchString === undefined || currentSearchString === '') return false;

  return name.toLowerCase().includes(currentSearchString.toLowerCase());
};

export const saveAsBlob = (blob: Blob, filename: string): void => {
  const link = document.createElement('a');
  link.href = window.URL.createObjectURL(blob);
  link.download = filename;
  link.click();
};

export const sanitizeLabelValue = (labels: string[]): string[] => {
  return labels.map((value: string) =>
    value.includes('\\') ? value.replaceAll('\\', '\\\\') : value
  );
};

export const sanitizeHighlightedValues = (labels: Label[]): Label[] =>
  labels.map(v => {
    return {
      ...v,
      value: v.value.includes('\\') ? v.value.replaceAll('\\', '\\\\') : v.value,
    };
  });<|MERGE_RESOLUTION|>--- conflicted
+++ resolved
@@ -13,9 +13,8 @@
 
 import format from 'date-fns/format';
 import {Label} from '@parca/client';
-<<<<<<< HEAD
 import colors from 'tailwindcss/colors';
-=======
+
 export * from './hooks';
 
 export type NavigateFunction = (
@@ -23,7 +22,6 @@
   queryParams: any,
   options?: {replace?: boolean}
 ) => void;
->>>>>>> 69c1e97a
 
 export const SEARCH_STRING_COLOR = '#e39c9c';
 
