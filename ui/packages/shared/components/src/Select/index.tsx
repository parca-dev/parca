// Copyright 2022 The Parca Authors
// Licensed under the Apache License, Version 2.0 (the "License");
// you may not use this file except in compliance with the License.
// You may obtain a copy of the License at
//
// http://www.apache.org/licenses/LICENSE-2.0
//
// Unless required by applicable law or agreed to in writing, software
// distributed under the License is distributed on an "AS IS" BASIS,
// WITHOUT WARRANTIES OR CONDITIONS OF ANY KIND, either express or implied.
// See the License for the specific language governing permissions and
// limitations under the License.

import {Listbox, Transition} from '@headlessui/react';
import {CheckIcon, SelectorIcon} from '@heroicons/react/solid';
import cx from 'classnames';
import {useParcaContext} from '../ParcaContext';
import {Fragment} from 'react';

export interface SelectElement {
  active: JSX.Element;
  expanded: JSX.Element;
}

export interface SelectItem {
  key: string;
  disabled?: boolean;
  element: SelectElement;
}

export function contructItemsFromArray(items: any[]): SelectItem[] {
  return items.map(item => ({
    key: item.key,
    element: {active: <>{item.label}</>, expanded: <>{item.label}</>},
  }));
}

const Select = ({
  items,
  selectedKey,
  onSelection,
  placeholder,
  width,
  className = '',
  loading,
  primary = false,
  disabled = false,
}: {
  items: SelectItem[];
  selectedKey: string | undefined;
  onSelection: (value: string | undefined) => void;
  placeholder?: string;
  width?: number;
  className?: string;
  loading?: boolean;
  primary?: boolean;
  disabled?: boolean;
}): JSX.Element => {
  const selection = items.find(v => v.key === selectedKey) ?? {
    key: selectedKey,
    element: {active: <>{selectedKey}</>, expanded: <>{selectedKey}</>},
  };
  const {loader} = useParcaContext();
  const defaultStyles =
    'relative bg-gray-50 dark:bg-gray-900 border-t border-r border-b border-l dark:border-gray-600 rounded-md shadow-sm pl-3 pr-10 py-2 text-left cursor-default focus:outline-none focus:ring-1 focus:ring-indigo-500 focus:border-indigo-500 sm:text-sm text-sm';
  const primaryStyles =
    'relative text-gray-100 dark-gray-900 justify-center bg-indigo-600 border border-indigo-500 font-medium py-2 px-4 rounded-md shadow-sm pl-3 pr-10 py-2 text-left cursor-default focus:outline-none focus:ring-1 focus:ring-indigo-500 focus:border-indigo-500 sm:text-sm text-sm';

  return (
    <>
      <Listbox value={selectedKey} onChange={onSelection}>
        {({open}) => (
          <>
            <div className="min-w-fit">
              <Listbox.Button
                className={cx(
                  width !== undefined ? `w-${width}` : '',
                  disabled ? 'opacity-50 cursor-not-allowed' : '',
                  primary ? primaryStyles : defaultStyles,
                  {[className]: className.length > 0}
                )}
              >
                <span className="flex items-center">
                  {/* SLOT */}
                  <span className="ml-3 block overflow-x-hidden text-ellipsis">
                    {selection?.key !== '' ? selection.element.active : placeholder}
                  </span>
                </span>
                <span className="ml-3 absolute inset-y-0 right-0 flex items-center pr-2 pointer-events-none">
                  <SelectorIcon className="h-5 w-5 text-gray-400" aria-hidden="true" />
                </span>
              </Listbox.Button>

              <Transition
                show={open}
                as={Fragment}
                leave="transition ease-in duration-100"
                leaveFrom="opacity-100"
                leaveTo="opacity-0"
              >
                <Listbox.Options>
                  {loading === true ? (
                    <div className="absolute z-10 mt-1 bg-gray-50 dark:bg-gray-900 dark:border-gray-600 shadow-lg rounded-md py-1 text-base ring-1 ring-black dark:ring-white ring-opacity-5 dark:ring-opacity-20 overflow-auto focus:outline-none sm:text-sm">
                      <div className="w-[270px]">{loader}</div>
                    </div>
                  ) : (
<<<<<<< HEAD
                    items.map(option => (
                      <Listbox.Option
                        key={option.key}
                        disabled={option.disabled ?? false}
                        className={({active, disabled}) =>
                          cx(
                            active && 'text-white bg-indigo-600',
                            'cursor-default select-none relative py-2 pl-3 pr-9',
                            disabled && 'opacity-50'
                          )
                        }
                        value={option.key}
                      >
                        {({selected, active}) => (
                          <>
                            <div className="flex items-center">
                              <span
                                className={cx(selected ? 'font-semibold' : 'font-normal', 'ml-3')}
                              >
                                {option.element.expanded}
                              </span>
                            </div>
                            {selected ? (
                              <span
                                className={cx(
                                  active ? 'text-white' : 'text-indigo-600',
                                  'absolute inset-y-0 right-0 flex items-center pr-4'
                                )}
                              >
                                <CheckIcon className="h-5 w-5" aria-hidden="true" />
                              </span>
                            ) : null}
                          </>
                        )}
                      </Listbox.Option>
                    ))
=======
                    <>
                      {items.length > 0 && (
                        <div
                          className={cx(
                            width !== undefined ? `w-${width}` : '',
                            'absolute z-10 mt-1 bg-gray-50 dark:bg-gray-900 dark:border-gray-600 shadow-lg rounded-md py-1 text-base ring-1 ring-black dark:ring-white ring-opacity-5 dark:ring-opacity-20 overflow-auto focus:outline-none sm:text-sm'
                          )}
                        >
                          {items.map(option => (
                            <Listbox.Option
                              key={option.key}
                              className={({active}) =>
                                cx(
                                  active && 'text-white bg-indigo-600',
                                  'cursor-default select-none relative py-2 pl-3 pr-9'
                                )
                              }
                              value={option.key}
                            >
                              {({selected, active}) => (
                                <>
                                  <div className="flex items-center">
                                    <span
                                      className={cx(
                                        selected ? 'font-semibold' : 'font-normal',
                                        'ml-3'
                                      )}
                                    >
                                      {option.element.expanded}
                                    </span>
                                  </div>
                                  {selected ? (
                                    <span
                                      className={cx(
                                        active ? 'text-white' : 'text-indigo-600',
                                        'absolute inset-y-0 right-0 flex items-center pr-4'
                                      )}
                                    >
                                      <CheckIcon className="h-5 w-5" aria-hidden="true" />
                                    </span>
                                  ) : null}
                                </>
                              )}
                            </Listbox.Option>
                          ))}
                        </div>
                      )}
                    </>
>>>>>>> c4ce49da
                  )}
                </Listbox.Options>
              </Transition>
            </div>
          </>
        )}
      </Listbox>
    </>
  );
};

export default Select;<|MERGE_RESOLUTION|>--- conflicted
+++ resolved
@@ -104,44 +104,6 @@
                       <div className="w-[270px]">{loader}</div>
                     </div>
                   ) : (
-<<<<<<< HEAD
-                    items.map(option => (
-                      <Listbox.Option
-                        key={option.key}
-                        disabled={option.disabled ?? false}
-                        className={({active, disabled}) =>
-                          cx(
-                            active && 'text-white bg-indigo-600',
-                            'cursor-default select-none relative py-2 pl-3 pr-9',
-                            disabled && 'opacity-50'
-                          )
-                        }
-                        value={option.key}
-                      >
-                        {({selected, active}) => (
-                          <>
-                            <div className="flex items-center">
-                              <span
-                                className={cx(selected ? 'font-semibold' : 'font-normal', 'ml-3')}
-                              >
-                                {option.element.expanded}
-                              </span>
-                            </div>
-                            {selected ? (
-                              <span
-                                className={cx(
-                                  active ? 'text-white' : 'text-indigo-600',
-                                  'absolute inset-y-0 right-0 flex items-center pr-4'
-                                )}
-                              >
-                                <CheckIcon className="h-5 w-5" aria-hidden="true" />
-                              </span>
-                            ) : null}
-                          </>
-                        )}
-                      </Listbox.Option>
-                    ))
-=======
                     <>
                       {items.length > 0 && (
                         <div
@@ -153,10 +115,12 @@
                           {items.map(option => (
                             <Listbox.Option
                               key={option.key}
-                              className={({active}) =>
+                              disabled={option.disabled ?? false}
+                              className={({active, disabled}) =>
                                 cx(
                                   active && 'text-white bg-indigo-600',
-                                  'cursor-default select-none relative py-2 pl-3 pr-9'
+                                  'cursor-default select-none relative py-2 pl-3 pr-9',
+                                  disabled && 'opacity-50'
                                 )
                               }
                               value={option.key}
@@ -190,7 +154,6 @@
                         </div>
                       )}
                     </>
->>>>>>> c4ce49da
                   )}
                 </Listbox.Options>
               </Transition>
