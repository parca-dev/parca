--- conflicted
+++ resolved
@@ -13,18 +13,18 @@
 
 import { useEffect, useMemo, useRef, useState } from 'react';
 
-import {Popover} from '@headlessui/react';
-import {Icon} from '@iconify/react';
+import { Popover } from '@headlessui/react';
+import { Icon } from '@iconify/react';
 import cx from 'classnames';
 import moment from 'moment-timezone';
 import ReactDatePicker from 'react-datepicker';
-import {usePopper} from 'react-popper';
+import { usePopper } from 'react-popper';
 
-import {convertLocalToUTCDate, shiftTimeAcrossTimezones} from '@parca/utilities';
+import { convertLocalToUTCDate, shiftTimeAcrossTimezones } from '@parca/utilities';
 
-import {AbsoluteDate} from '../DateTimeRangePicker/utils';
+import { AbsoluteDate } from '../DateTimeRangePicker/utils';
 import Input from '../Input';
-import {useParcaContext} from '../ParcaContext';
+import { useParcaContext } from '../ParcaContext';
 
 export const DATE_FORMAT = 'yyyy-MM-DD HH:mm:ss';
 
@@ -43,11 +43,11 @@
   onChange: (date: AbsoluteDate) => void;
 }
 
-export const DateTimePicker = ({selected, onChange}: Props): JSX.Element => {
-  const {timezone} = useParcaContext();
+export const DateTimePicker = ({ selected, onChange }: Props): JSX.Element => {
+  const { timezone } = useParcaContext();
   const [referenceElement, setReferenceElement] = useState<HTMLDivElement | null>();
   const [popperElement, setPopperElement] = useState<HTMLDivElement | null>();
-  const {styles, attributes} = usePopper(referenceElement, popperElement, {
+  const { styles, attributes } = usePopper(referenceElement, popperElement, {
     placement: 'bottom-end',
     strategy: 'absolute',
   });
@@ -91,7 +91,7 @@
 
   return (
     <Popover>
-      {({open}) => (
+      {({ open }) => (
         <div
           className="flex items-center text-sm w-full [&>div:first-child]:w-full"
           ref={setReferenceElement}
@@ -124,30 +124,15 @@
             className="z-10"
           >
             <ReactDatePicker
-<<<<<<< HEAD
               selected={shiftTimeAcrossTimezones(selected.getTime(), timezone ?? 'UTC', browserTimezone)}
-=======
-              selected={shiftTimeAcrossTimezones(
-                selected.getTime(),
-                timezone ?? 'UTC',
-                Intl.DateTimeFormat().resolvedOptions().timeZone
-              )}
->>>>>>> 7e82ad59
               onChange={date => {
                 if (date == null) {
                   return;
                 }
-<<<<<<< HEAD
                 const utcDate = shiftTimeAcrossTimezones(date, browserTimezone, timezone ?? 'UTC');
 
                 onChange(
                   new AbsoluteDate(utcDate)
-=======
-                const utcDate = shiftTimeAcrossTimezones(
-                  date,
-                  Intl.DateTimeFormat().resolvedOptions().timeZone,
-                  timezone ?? 'UTC'
->>>>>>> 7e82ad59
                 );
 
                 onChange(new AbsoluteDate(utcDate));
