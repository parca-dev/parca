--- conflicted
+++ resolved
@@ -12,12 +12,12 @@
 // limitations under the License.
 
 // eslint-disable-next-line import/named
-import {render, screen} from '@testing-library/react';
-import {describe, expect, it, vi} from 'vitest';
+import { render, screen } from '@testing-library/react';
+import { describe, expect, it, vi } from 'vitest';
 
-import {AbsoluteDate} from '../DateTimeRangePicker/utils';
+import { AbsoluteDate } from '../DateTimeRangePicker/utils';
 import ParcaContext from '../ParcaContext';
-import {DateTimePicker} from './index';
+import { DateTimePicker } from './index';
 
 describe('DateTimePicker', () => {
   it('should display times in UTC when in advanced mode (no timezone)', () => {
@@ -41,17 +41,10 @@
 
     // In advanced mode, the component should display UTC time
     // The input field should show the UTC formatted time
-<<<<<<< HEAD
     const input = screen.getByRole('textbox') as HTMLInputElement;
 
     // The time should be displayed in UTC format: YYYY-MM-DD HH:mm:ss
     expect(input.value).toBe('2023-12-01 15:30:00');
-=======
-    const input = screen.getByRole('textbox');
-
-    // The time should be displayed in UTC format: YYYY-MM-DD HH:mm:ss
-    expect(input).toHaveValue('2023-12-01 15:30:00');
->>>>>>> da530ed9
 
     // Verify that the displayed time matches the UTC time exactly
     // (not adjusted for local timezone)
@@ -78,11 +71,7 @@
       </ParcaContext.Provider>
     );
 
-<<<<<<< HEAD
     const input = screen.getByRole('textbox') as HTMLInputElement;
-=======
-    const input = screen.getByRole('textbox');
->>>>>>> da530ed9
 
     // The time should be displayed in the specified timezone
     // America/New_York is UTC-5 (or UTC-4 with DST), so 15:30 UTC should be adjusted
@@ -107,11 +96,7 @@
     testDates.forEach((testDate) => {
       const absoluteDate = new AbsoluteDate(testDate);
 
-<<<<<<< HEAD
       const { unmount } = render(
-=======
-      const {unmount} = render(
->>>>>>> da530ed9
         <ParcaContext.Provider
           // @ts-expect-error
           value={{
@@ -122,11 +107,7 @@
         </ParcaContext.Provider>
       );
 
-<<<<<<< HEAD
       const input = screen.getByRole('textbox') as HTMLInputElement;
-=======
-      const input = screen.getByRole('textbox');
->>>>>>> da530ed9
 
       // Each date should display in UTC format
       const expectedUtcString = absoluteDate.getUIString();
@@ -155,11 +136,7 @@
       </ParcaContext.Provider>
     );
 
-<<<<<<< HEAD
     const input = screen.getByRole('textbox') as HTMLInputElement;
-=======
-    const input = screen.getByRole('textbox');
->>>>>>> da530ed9
 
     // When value is "now", it should display as "now" regardless of timezone mode
     expect(input.value).toBe('now');
