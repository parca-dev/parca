// Copyright 2022 The Parca Authors
// Licensed under the Apache License, Version 2.0 (the "License");
// you may not use this file except in compliance with the License.
// You may obtain a copy of the License at
//
// http://www.apache.org/licenses/LICENSE-2.0
//
// Unless required by applicable law or agreed to in writing, software
// distributed under the License is distributed on an "AS IS" BASIS,
// WITHOUT WARRANTIES OR CONDITIONS OF ANY KIND, either express or implied.
// See the License for the specific language governing permissions and
// limitations under the License.

import cx from 'classnames';

export interface SpinnerProps {
  paddingClasses?: string;
  size?: number;
  className?: string;
  loadingText?: string;
}

<<<<<<< HEAD
const Spinner = ({ paddingClasses = 'py-10', className, loadingText = 'Loading...' }: SpinnerProps): JSX.Element => {
=======
const Spinner = ({
  paddingClasses = 'py-10',
  size,
  className,
  loadingText = 'Loading...',
}: SpinnerProps): JSX.Element => {
>>>>>>> fab73ef8
  return (
    <div
      style={{
        display: 'flex',
        justifyContent: 'center',
        alignItems: 'center',
        height: 'inherit',
      }}
      className={cx(paddingClasses, className)}
    >
      <svg
        className="-ml-1 mr-3 h-5 w-5 animate-spin"
        xmlns="http://www.w3.org/2000/svg"
        fill="none"
        viewBox="0 0 24 24"
      >
        <circle
          className="opacity-25"
          cx="12"
          cy="12"
          r="10"
          stroke="currentColor"
          strokeWidth="4"
        ></circle>
        <path
          className="opacity-75"
          fill="currentColor"
          d="M4 12a8 8 0 018-8V0C5.373 0 0 5.373 0 12h4zm2 5.291A7.962 7.962 0 014 12H0c0 3.042 1.135 5.824 3 7.938l3-2.647z"
        ></path>
      </svg>
      {loadingText != null ? <span>{loadingText}</span> : null}
    </div>
    // <IS />
  );
};

export default Spinner;<|MERGE_RESOLUTION|>--- conflicted
+++ resolved
@@ -20,16 +20,11 @@
   loadingText?: string;
 }
 
-<<<<<<< HEAD
-const Spinner = ({ paddingClasses = 'py-10', className, loadingText = 'Loading...' }: SpinnerProps): JSX.Element => {
-=======
 const Spinner = ({
   paddingClasses = 'py-10',
-  size,
   className,
   loadingText = 'Loading...',
 }: SpinnerProps): JSX.Element => {
->>>>>>> fab73ef8
   return (
     <div
       style={{
