--- conflicted
+++ resolved
@@ -25,13 +25,8 @@
     "d3": "7.8.5",
     "d3-selection": "3.0.0",
     "graphviz-wasm": "3.0.0",
-<<<<<<< HEAD
     "react-datepicker": "4.14.0",
-    "react-tooltip": "5.13.2",
-=======
-    "react-datepicker": "^4.6.0",
     "react-tooltip": "5.14.0",
->>>>>>> 8c0fc658
     "react-use": "^17.3.2",
     "react-virtual": "^2.10.4",
     "tailwind-merge": "^1.10.0"
