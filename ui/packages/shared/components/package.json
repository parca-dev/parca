{
  "name": "@parca/components",
  "version": "0.16.117",
  "description": "A component library for Parca",
  "main": "dist/index.js",
  "scripts": {
    "test": "jest --coverage --config ../../../jest.config.js ./src/*",
    "prepublish": "yarn build",
    "build": "tsc && tailwindcss -o dist/styles.css --minify",
    "watch": "tsc-watch --onSuccess 'tailwindcss -o dist/styles.css --minify'"
  },
  "dependencies": {
    "@headlessui/react": "^1.4.3",
    "@iconify/react": "^4.0.0",
    "@parca/client": "^0.16.68",
    "@parca/dynamicsize": "^0.16.54",
<<<<<<< HEAD
    "@parca/hooks": "^0.0.1",
    "@parca/functions": "^0.16.67",
    "@parca/utilities": "^0.0.1",
=======
    "@parca/functions": "^0.16.69",
>>>>>>> 6bca71c4
    "@parca/icons": "^0.16.53",
    "@parca/parser": "^0.16.55",
    "@parca/store": "^0.16.67",
    "@protobuf-ts/grpcweb-transport": "^2.5.0",
    "@tanstack/react-table": "^8.7.0",
    "@types/react-datepicker": "^4.4.0",
    "classnames": "^2.3.1",
    "d3": "7.8.2",
    "d3-selection": "3.0.0",
    "graphviz-wasm": "3.0.0",
    "react-datepicker": "^4.6.0",
    "react-tooltip": "^5.7.5",
    "react-use": "^17.3.2",
    "react-virtual": "^2.10.4"
  },
  "devDependencies": {
    "@types/react-datepicker": "4.10.0",
    "react": "18.2.0",
    "react-dom": "18.2.0"
  },
  "peerDependencies": {
    "react": "^18.2.0",
    "react-dom": "^18.2.0"
  },
  "keywords": [],
  "author": "",
  "license": "ISC",
  "publishConfig": {
    "access": "public",
    "registry": "https://registry.npmjs.org/"
  }
}<|MERGE_RESOLUTION|>--- conflicted
+++ resolved
@@ -14,13 +14,9 @@
     "@iconify/react": "^4.0.0",
     "@parca/client": "^0.16.68",
     "@parca/dynamicsize": "^0.16.54",
-<<<<<<< HEAD
     "@parca/hooks": "^0.0.1",
-    "@parca/functions": "^0.16.67",
+    "@parca/functions": "^0.16.69",
     "@parca/utilities": "^0.0.1",
-=======
-    "@parca/functions": "^0.16.69",
->>>>>>> 6bca71c4
     "@parca/icons": "^0.16.53",
     "@parca/parser": "^0.16.55",
     "@parca/store": "^0.16.67",
