{
  "name": "@parca/store",
  "version": "0.16.137",
  "description": "State management for Parca UI",
  "main": "dist/index.js",
  "scripts": {
    "test": "jest --coverage --config ../../../jest.config.js ./src/*",
    "prepublish": "yarn build",
    "build": "tsc",
    "build-swc": "swc ./src -d dist --copy-files",
    "watch": "tsc-watch"
  },
  "keywords": [],
  "author": "",
  "license": "ISC",
  "dependencies": {
    "@parca/client": "^0.16.107",
<<<<<<< HEAD
    "@parca/utilities": "^0.0.63",
=======
    "@parca/hooks": "^0.0.48",
    "@parca/utilities": "^0.0.65",
>>>>>>> 16c2464d
    "@reduxjs/toolkit": "^1.7.2",
    "immer": "9.0.21",
    "react-redux": "^8.0.2",
    "redux": "^5.0.1",
    "redux-persist": "^6.0.0",
    "tsc-watch": "6.2.0"
  },
  "publishConfig": {
    "access": "public",
    "registry": "https://registry.npmjs.org/"
  },
  "gitHead": "3f23a55309bf37b6c7bab85e60fed98865693029"
}<|MERGE_RESOLUTION|>--- conflicted
+++ resolved
@@ -15,12 +15,7 @@
   "license": "ISC",
   "dependencies": {
     "@parca/client": "^0.16.107",
-<<<<<<< HEAD
-    "@parca/utilities": "^0.0.63",
-=======
-    "@parca/hooks": "^0.0.48",
     "@parca/utilities": "^0.0.65",
->>>>>>> 16c2464d
     "@reduxjs/toolkit": "^1.7.2",
     "immer": "9.0.21",
     "react-redux": "^8.0.2",
