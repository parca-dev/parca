{
  "name": "@parca/store",
  "version": "0.16.69",
  "description": "State management for Parca UI",
  "main": "dist/index.js",
  "scripts": {
    "test": "jest --coverage --config ../../../jest.config.js ./src/*",
    "prepublish": "yarn build",
    "build": "tsc",
    "watch": "tsc-watch"
  },
  "keywords": [],
  "author": "",
  "license": "ISC",
  "dependencies": {
<<<<<<< HEAD
    "@parca/client": "^0.16.68",
    "@parca/hooks": "^0.0.2",
    "@parca/utilities": "^0.0.2",
=======
    "@parca/client": "^0.16.69",
    "@parca/functions": "^0.16.70",
    "@parca/utilities": "^0.0.3",
>>>>>>> a9f61919
    "@reduxjs/toolkit": "^1.7.2",
    "react-redux": "^8.0.2",
    "redux-persist": "^6.0.0"
  },
  "publishConfig": {
    "access": "public",
    "registry": "https://registry.npmjs.org/"
  }
}<|MERGE_RESOLUTION|>--- conflicted
+++ resolved
@@ -13,15 +13,9 @@
   "author": "",
   "license": "ISC",
   "dependencies": {
-<<<<<<< HEAD
     "@parca/client": "^0.16.68",
     "@parca/hooks": "^0.0.2",
     "@parca/utilities": "^0.0.2",
-=======
-    "@parca/client": "^0.16.69",
-    "@parca/functions": "^0.16.70",
-    "@parca/utilities": "^0.0.3",
->>>>>>> a9f61919
     "@reduxjs/toolkit": "^1.7.2",
     "react-redux": "^8.0.2",
     "redux-persist": "^6.0.0"
