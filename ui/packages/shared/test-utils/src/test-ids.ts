// Copyright 2022 The Parca Authors
// Licensed under the Apache License, Version 2.0 (the "License");
// you may not use this file except in compliance with the License.
// You may obtain a copy of the License at
//
// http://www.apache.org/licenses/LICENSE-2.0
//
// Unless required by applicable law or agreed to in writing, software
// distributed under the License is distributed on an "AS IS" BASIS,
// WITHOUT WARRANTIES OR CONDITIONS OF ANY KIND, either express or implied.
// See the License for the specific language governing permissions and
// limitations under the License.

/**
 * Centralized test IDs for Parca e2e testing
 * This ensures consistency between components and tests
 */

export const TEST_IDS = {
  // QueryControls Main Container
  QUERY_CONTROLS_CONTAINER: 'query-controls-container',

  // Profile Type Selector
  PROFILE_TYPE_SELECTOR: 'profile-type-selector',
  PROFILE_TYPE_LABEL: 'profile-type-label',

  // Query Browser Mode Switch
  QUERY_MODE_SWITCH: 'query-mode-switch',
  QUERY_MODE_LABEL: 'query-mode-label',
  ADVANCED_MODE_SWITCH: 'advanced-mode-switch',

  // Query Input Section
  QUERY_BROWSER_CONTAINER: 'query-browser-container',
  QUERY_LABEL: 'query-label',

  // MatchersInput (Advanced Mode)
  MATCHERS_INPUT_CONTAINER: 'matchers-input-container',
  MATCHERS_TEXTAREA: 'matchers-textarea',

  // SimpleMatchers (Simple Mode)
  SIMPLE_MATCHERS_CONTAINER: 'simple-matchers-container',
  SIMPLE_MATCHER_ROW: 'simple-matcher-row',
  LABEL_NAME_SELECT: 'label-name-select',
  OPERATOR_SELECT: 'operator-select',
  LABEL_VALUE_SELECT: 'label-value-select',
  REMOVE_MATCHER_BUTTON: 'remove-matcher-button',
  ADD_MATCHER_BUTTON: 'add-matcher-button',
  SHOW_MORE_BUTTON: 'show-more-button',
  SHOW_LESS_BUTTON: 'show-less-button',

  // ViewMatchers
  VIEW_MATCHERS_CONTAINER: 'view-matchers-container',

  // Sum By Selector
  SUM_BY_CONTAINER: 'sum-by-container',
  SUM_BY_LABEL: 'sum-by-label',
  SUM_BY_SELECT: 'sum-by-select',

  // Date Time Range Picker
  DATE_TIME_RANGE_PICKER: 'date-time-range-picker',
  DATE_TIME_RANGE_PICKER_CONTAINER: 'date-time-range-picker-container',
  DATE_TIME_RANGE_PICKER_TEXT: 'date-time-range-picker-text',
  DATE_TIME_RANGE_PICKER_BUTTON: 'date-time-range-picker-button',
  DATE_TIME_RANGE_PICKER_PANEL: 'date-time-range-picker-panel',
  DATE_TIME_RANGE_LABEL: 'date-time-range-label',

  // Date Time Range Picker - Tabs
  RELATIVE_TAB: 'relative-tab',
  ABSOLUTE_TAB: 'absolute-tab',

  // Relative Date Picker
  RELATIVE_DATE_PICKER: 'relative-date-picker',
  RELATIVE_DATE_SELECT: 'relative-date-select',
  RELATIVE_TIME_INPUT: 'relative-time-input',
  RELATIVE_UNIT_SELECT: 'relative-unit-select',

  // Absolute Date Picker
  ABSOLUTE_DATE_PICKER: 'absolute-date-picker',
  FROM_DATE_INPUT: 'from-date-input',
  TO_DATE_INPUT: 'to-date-input',

  // Search Button
  SEARCH_BUTTON: 'search-button',
  SEARCH_BUTTON_LABEL: 'search-button-label',

  // Flamegraph Container
  FLAMEGRAPH_CONTAINER: 'flamegraph-container',
  FLAMEGRAPH_RESET_BUTTON: 'flamegraph-reset-button',

  // Common Interactive Elements
  SELECT_DROPDOWN: 'select-dropdown',
  SELECT_OPTION: 'select-option',
  BUTTON: 'button',
  SWITCH: 'switch',
  TEXTAREA: 'textarea',
  INPUT: 'input',
  LABEL: 'label',
} as const;

// Type-safe helper function to get test IDs
export const getTestId = (key: keyof typeof TEST_IDS): string => {
  return TEST_IDS[key];
};

// Helper function to create data-testid attribute object
<<<<<<< HEAD
export const testId = (key: keyof typeof TEST_IDS): { 'data-testid': string } => ({
  'data-testid': TEST_IDS[key]
=======
export const testId = (key: keyof typeof TEST_IDS) => ({
  'data-testid': TEST_IDS[key],
>>>>>>> 11a9efe0
});<|MERGE_RESOLUTION|>--- conflicted
+++ resolved
@@ -103,11 +103,6 @@
 };
 
 // Helper function to create data-testid attribute object
-<<<<<<< HEAD
 export const testId = (key: keyof typeof TEST_IDS): { 'data-testid': string } => ({
   'data-testid': TEST_IDS[key]
-=======
-export const testId = (key: keyof typeof TEST_IDS) => ({
-  'data-testid': TEST_IDS[key],
->>>>>>> 11a9efe0
 });