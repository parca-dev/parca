// Copyright 2022 The Parca Authors
// Licensed under the Apache License, Version 2.0 (the "License");
// you may not use this file except in compliance with the License.
// You may obtain a copy of the License at
//
// http://www.apache.org/licenses/LICENSE-2.0
//
// Unless required by applicable law or agreed to in writing, software
// distributed under the License is distributed on an "AS IS" BASIS,
// WITHOUT WARRANTIES OR CONDITIONS OF ANY KIND, either express or implied.
// See the License for the specific language governing permissions and
// limitations under the License.

/**
 * Centralized test IDs for Parca e2e testing
 * This ensures consistency between components and tests
 */

export const TEST_IDS = {
  // QueryControls Main Container
  QUERY_CONTROLS_CONTAINER: 'query-controls-container',

  // Profile Type Selector
  PROFILE_TYPE_SELECTOR: 'profile-type-selector',
  PROFILE_TYPE_LABEL: 'profile-type-label',

  // Query Browser Mode Switch
  QUERY_MODE_SWITCH: 'query-mode-switch',
  QUERY_MODE_LABEL: 'query-mode-label',
  ADVANCED_MODE_SWITCH: 'advanced-mode-switch',

  // Query Input Section
  QUERY_BROWSER_CONTAINER: 'query-browser-container',
  QUERY_LABEL: 'query-label',

  // MatchersInput (Advanced Mode)
  MATCHERS_INPUT_CONTAINER: 'matchers-input-container',
  MATCHERS_TEXTAREA: 'matchers-textarea',

  // SimpleMatchers (Simple Mode)
  SIMPLE_MATCHERS_CONTAINER: 'simple-matchers-container',
  SIMPLE_MATCHER_ROW: 'simple-matcher-row',
  LABEL_NAME_SELECT: 'label-name-select',
  OPERATOR_SELECT: 'operator-select',
  LABEL_VALUE_SELECT: 'label-value-select',
  REMOVE_MATCHER_BUTTON: 'remove-matcher-button',
  ADD_MATCHER_BUTTON: 'add-matcher-button',
  SHOW_MORE_BUTTON: 'show-more-button',
  SHOW_LESS_BUTTON: 'show-less-button',

  // ViewMatchers
  VIEW_MATCHERS_CONTAINER: 'view-matchers-container',

  // Sum By Selector
  SUM_BY_CONTAINER: 'sum-by-container',
  SUM_BY_LABEL: 'sum-by-label',
  SUM_BY_SELECT: 'sum-by-select',

  // Date Time Range Picker
  DATE_TIME_RANGE_PICKER: 'date-time-range-picker',
  DATE_TIME_RANGE_PICKER_CONTAINER: 'date-time-range-picker-container',
  DATE_TIME_RANGE_PICKER_TEXT: 'date-time-range-picker-text',
  DATE_TIME_RANGE_PICKER_BUTTON: 'date-time-range-picker-button',
  DATE_TIME_RANGE_PICKER_PANEL: 'date-time-range-picker-panel',
  DATE_TIME_RANGE_LABEL: 'date-time-range-label',

  // Date Time Range Picker - Tabs
  RELATIVE_TAB: 'relative-tab',
  ABSOLUTE_TAB: 'absolute-tab',

  // Relative Date Picker
  RELATIVE_DATE_PICKER: 'relative-date-picker',
  RELATIVE_DATE_SELECT: 'relative-date-select',
  RELATIVE_TIME_INPUT: 'relative-time-input',
  RELATIVE_UNIT_SELECT: 'relative-unit-select',

  // Absolute Date Picker
  ABSOLUTE_DATE_PICKER: 'absolute-date-picker',
  FROM_DATE_INPUT: 'from-date-input',
  TO_DATE_INPUT: 'to-date-input',

  // Search Button
  SEARCH_BUTTON: 'search-button',
  SEARCH_BUTTON_LABEL: 'search-button-label',

  // Flamegraph Container
  FLAMEGRAPH_CONTAINER: 'flamegraph-container',
  FLAMEGRAPH_RESET_BUTTON: 'flamegraph-reset-button',

  // Metrics Graph
  METRICS_GRAPH: 'metrics-graph',
  METRICS_GRAPH_TOOLTIP: 'metrics-graph-tooltip',
  TOOLTIP_LABEL: 'tooltip-label',
  TOOLTIP_LABEL_KEY: 'tooltip-label-key',
  TOOLTIP_LABEL_VALUE: 'tooltip-label-value',
  METRICS_GRAPH_CONTEXT_MENU: 'metrics-graph-context-menu',

  // Profile Filters
  PROFILE_FILTERS_CONTAINER: 'profile-filters-container',
  FILTER_TYPE_SELECT: 'filter-type-select',
  FILTER_TYPE_SELECT_FLYOUT: 'filter-type-select-flyout',
  FILTER_FIELD_SELECT: 'filter-field-select',
  FILTER_FIELD_SELECT_FLYOUT: 'filter-field-select-flyout',
  FILTER_MATCH_TYPE_SELECT: 'filter-match-type-select',
  FILTER_MATCH_TYPE_SELECT_FLYOUT: 'filter-match-type-select-flyout',
  FILTER_VALUE_INPUT: 'filter-value-input',
  FILTER_REMOVE_BUTTON: 'filter-remove-button',
  ADD_FILTER_BUTTON: 'add-filter-button',
  APPLY_FILTERS_BUTTON: 'apply-filters-button',

  // Group By Controls
  GROUP_BY_CONTAINER: 'group-by-container',
  GROUP_BY_LABEL: 'group-by-label',
  GROUP_BY_SELECT_FLYOUT: 'group-by-select-flyout',

  // Compare Mode
  COMPARE_CONTAINER: 'compare-container',
  COMPARE_SIDE_A: 'compare-side-a',
  COMPARE_SIDE_B: 'compare-side-b',
  COMPARE_PROFILE_VIEW: 'compare-profile-view',

  // Diff Legend
  DIFF_LEGEND: 'diff-legend',

  // Common Interactive Elements
  SELECT_DROPDOWN: 'select-dropdown',
  SELECT_OPTION: 'select-option',
  BUTTON: 'button',
  SWITCH: 'switch',
  TEXTAREA: 'textarea',
  INPUT: 'input',
  LABEL: 'label',
} as const;

// Type-safe helper function to get test IDs
export const getTestId = (key: keyof typeof TEST_IDS): string => {
  return TEST_IDS[key];
};

// Helper function to create data-testid attribute object
<<<<<<< HEAD
export const testId = (id: typeof TEST_IDS[keyof typeof TEST_IDS]): Record<string, string> => ({
  'data-testid': id
=======
export const testId = (id: (typeof TEST_IDS)[keyof typeof TEST_IDS]) => ({
  'data-testid': id,
>>>>>>> ca60ded9
});<|MERGE_RESOLUTION|>--- conflicted
+++ resolved
@@ -138,11 +138,6 @@
 };
 
 // Helper function to create data-testid attribute object
-<<<<<<< HEAD
-export const testId = (id: typeof TEST_IDS[keyof typeof TEST_IDS]): Record<string, string> => ({
-  'data-testid': id
-=======
-export const testId = (id: (typeof TEST_IDS)[keyof typeof TEST_IDS]) => ({
+export const testId = (id: (typeof TEST_IDS)[keyof typeof TEST_IDS]): Record<string, string> => ({
   'data-testid': id,
->>>>>>> ca60ded9
 });