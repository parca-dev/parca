{
  "name": "@parca/web",
  "private": true,
  "version": "0.16.261",
  "description": "Parca Web Interface",
  "scripts": {
    "lint": "eslint --no-error-on-unmatched-pattern --ext .ts,.tsx,.js src/*",
    "nextjs-dev": "../../../node_modules/.bin/next dev",
    "clean": "rimraf .next && rimraf out",
    "test": "jest --coverage --config ../../../jest.config.js ./src/**/* ./__tests__/**/*",
    "dev": "craco start",
    "build": "craco build",
    "eject": "craco eject"
  },
  "config": {
    "port": 3000,
    "path": "/"
  },
  "homepage": "PATH_PREFIX_VAR",
  "author": "",
  "license": "ISC",
  "dependencies": {
    "@headlessui/react": "1.7.13",
    "@parca/client": "^0.16.69",
    "@parca/components": "^0.16.119",
    "@parca/dynamicsize": "^0.16.54",
<<<<<<< HEAD
    "@parca/hooks": "^0.0.2",
=======
    "@parca/functions": "^0.16.70",
>>>>>>> a9f61919
    "@parca/icons": "^0.16.53",
    "@parca/parser": "^0.16.55",
    "@parca/profile": "^0.16.146",
    "@parca/store": "^0.16.69",
    "@parca/utilities": "^0.0.3",
    "@svgr/webpack": "6.5.1",
    "@tailwindcss/typography": "^0.5.8",
    "@testing-library/jest-dom": "5.16.5",
    "@testing-library/react": "13.4.0",
    "autoprefixer": "10.4.14",
    "immer": "9.0.19",
    "isomorphic-unfetch": "3.1.0",
    "lodash.debounce": "4.0.8",
    "lodash.throttle": "4.1.1",
    "moment": "2.29.4",
    "postcss": "8.4.21",
    "react-datepicker": "4.10.0",
    "react-dom": "18.2.0",
    "react-github-btn": "^1.4.0",
    "react-markdown": "^8.0.4",
    "react-router-dom": "6.9.0",
    "react-use": "17.4.0",
    "tailwindcss": "3.2.4",
    "web-vitals": "3.3.0"
  },
  "devDependencies": {
    "@craco/craco": "7.1.0",
    "@swc/cli": "0.1.62",
    "@swc/core": "1.3.40",
    "@swc/jest": "0.2.24",
    "@types/lodash.throttle": "4.1.7",
    "@types/react-datepicker": "4.10.0",
    "css-loader": "6.7.3",
    "eslint-config-prettier": "8.7.0",
    "eslint-plugin-import": "2.27.5",
    "jest": "29.5.0",
    "jest-runtime": "29.5.0",
    "pm2": "5.2.2",
    "react-scripts": "5.0.1",
    "sass": "1.59.3",
    "sass-loader": "13.2.0",
    "tslint": "6.1.3",
    "tslint-config-prettier": "1.18.0",
    "tslint-plugin-prettier": "2.3.0",
    "tslint-react": "5.0.0",
    "webpack": "5.76.1"
  },
  "eslintConfig": {
    "extends": [
      "react-app"
    ]
  },
  "browserslist": {
    "production": [
      ">0.2%",
      "not dead",
      "not op_mini all"
    ],
    "development": [
      "last 1 chrome version",
      "last 1 firefox version",
      "last 1 safari version"
    ]
  }
}<|MERGE_RESOLUTION|>--- conflicted
+++ resolved
@@ -24,11 +24,7 @@
     "@parca/client": "^0.16.69",
     "@parca/components": "^0.16.119",
     "@parca/dynamicsize": "^0.16.54",
-<<<<<<< HEAD
     "@parca/hooks": "^0.0.2",
-=======
-    "@parca/functions": "^0.16.70",
->>>>>>> a9f61919
     "@parca/icons": "^0.16.53",
     "@parca/parser": "^0.16.55",
     "@parca/profile": "^0.16.146",
