{
  "name": "@parca/web",
  "private": true,
  "version": "0.16.118",
  "description": "Parca Web Interface",
  "scripts": {
    "lint": "eslint --no-error-on-unmatched-pattern --ext .ts,.tsx,.js src/*",
    "nextjs-dev": "../../../node_modules/.bin/next dev",
    "clean": "rimraf .next && rimraf out",
    "test": "jest --coverage --config ../../../jest.config.js ./src/**/* ./__tests__/**/*",
    "dev": "craco start",
    "build": "craco build",
    "eject": "craco eject",
    "storybook": "start-storybook -p 6006",
    "build-storybook": "build-storybook -c ./.storybook/",
    "chromatic": "chromatic"
  },
  "config": {
    "port": 3000,
    "path": "/"
  },
  "homepage": "PATH_PREFIX_VAR",
  "author": "",
  "license": "ISC",
  "dependencies": {
    "@headlessui/react": "1.7.4",
    "@heroicons/react": "1.0.6",
    "@parca/client": "^0.16.58",
    "@parca/components": "^0.16.72",
    "@parca/dynamicsize": "^0.16.51",
    "@parca/functions": "^0.16.53",
    "@parca/icons": "^0.16.49",
    "@parca/parser": "^0.16.51",
    "@parca/profile": "^0.16.83",
    "@parca/store": "^0.16.50",
    "@svgr/webpack": "6.5.1",
    "@testing-library/jest-dom": "5.16.5",
    "@testing-library/react": "13.4.0",
    "autoprefixer": "10.4.13",
    "immer": "9.0.16",
    "isomorphic-unfetch": "3.1.0",
    "lodash.debounce": "4.0.8",
    "lodash.throttle": "4.1.1",
    "moment": "2.29.4",
    "postcss": "8.4.19",
    "react-datepicker": "4.8.0",
    "react-dom": "18.2.0",
<<<<<<< HEAD
    "react-router-dom": "^6.4.4",
=======
    "react-router-dom": "6.4.5",
>>>>>>> 85937bf4
    "react-use": "17.4.0",
    "tailwindcss": "3.2.4",
    "web-vitals": "2.1.4"
  },
  "devDependencies": {
    "@craco/craco": "6.4.5",
    "@storybook/addon-actions": "6.5.14",
    "@storybook/addon-essentials": "6.5.14",
    "@storybook/addon-links": "6.5.14",
    "@storybook/addon-outline": "6.5.14",
    "@storybook/builder-webpack5": "6.5.14",
    "@storybook/manager-webpack5": "6.5.14",
    "@storybook/react": "6.5.14",
    "@swc/cli": "0.1.57",
    "@swc/core": "1.3.21",
    "@swc/jest": "0.2.23",
    "@types/lodash.throttle": "4.1.7",
    "@types/react-datepicker": "4.8.0",
    "chromatic": "6.11.4",
    "css-loader": "6.7.2",
    "eslint-config-prettier": "8.5.0",
    "eslint-plugin-import": "2.26.0",
    "jest": "28.1.3",
    "jest-runtime": "28.1.3",
    "pm2": "5.2.2",
    "react-scripts": "5.0.1",
    "sass": "1.56.1",
    "sass-loader": "13.2.0",
    "storybook-dark-mode": "1.1.2",
    "tslint": "6.1.3",
    "tslint-config-prettier": "1.18.0",
    "tslint-plugin-prettier": "2.3.0",
    "tslint-react": "5.0.0",
    "webpack": "5.75.0"
  },
  "eslintConfig": {
    "extends": [
      "react-app"
    ]
  },
  "browserslist": {
    "production": [
      ">0.2%",
      "not dead",
      "not op_mini all"
    ],
    "development": [
      "last 1 chrome version",
      "last 1 firefox version",
      "last 1 safari version"
    ]
  }
}<|MERGE_RESOLUTION|>--- conflicted
+++ resolved
@@ -45,11 +45,7 @@
     "postcss": "8.4.19",
     "react-datepicker": "4.8.0",
     "react-dom": "18.2.0",
-<<<<<<< HEAD
-    "react-router-dom": "^6.4.4",
-=======
     "react-router-dom": "6.4.5",
->>>>>>> 85937bf4
     "react-use": "17.4.0",
     "tailwindcss": "3.2.4",
     "web-vitals": "2.1.4"
