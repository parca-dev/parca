--- conflicted
+++ resolved
@@ -25,7 +25,6 @@
   "dependencies": {
     "@headlessui/react": "1.7.3",
     "@heroicons/react": "1.0.6",
-<<<<<<< HEAD
     "@parca/client": "^0.16.22",
     "@parca/components": "^0.16.40",
     "@parca/dynamicsize": "^0.16.22",
@@ -34,16 +33,6 @@
     "@parca/parser": "^0.16.22",
     "@parca/profile": "^0.16.22",
     "@parca/store": "^0.16.22",
-=======
-    "@parca/client": "^0.16.42",
-    "@parca/components": "^0.16.42",
-    "@parca/dynamicsize": "^0.16.23",
-    "@parca/functions": "^0.16.23",
-    "@parca/icons": "^0.16.23",
-    "@parca/parser": "^0.16.23",
-    "@parca/profile": "^0.16.42",
-    "@parca/store": "^0.16.39",
->>>>>>> 22b1db67
     "@svgr/webpack": "6.4.0",
     "@testing-library/jest-dom": "5.16.5",
     "@testing-library/react": "13.4.0",
