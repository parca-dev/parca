{
  "name": "@parca/web",
  "private": true,
  "version": "0.16.256",
  "description": "Parca Web Interface",
  "scripts": {
    "lint": "eslint --no-error-on-unmatched-pattern --ext .ts,.tsx,.js src/*",
    "nextjs-dev": "../../../node_modules/.bin/next dev",
    "clean": "rimraf .next && rimraf out",
    "test": "jest --coverage --config ../../../jest.config.js ./src/**/* ./__tests__/**/*",
    "dev": "craco start",
    "build": "craco build",
    "eject": "craco eject"
  },
  "config": {
    "port": 3000,
    "path": "/"
  },
  "homepage": "PATH_PREFIX_VAR",
  "author": "",
  "license": "ISC",
  "dependencies": {
    "@headlessui/react": "1.7.13",
    "@parca/client": "^0.16.67",
    "@parca/components": "^0.16.115",
    "@parca/dynamicsize": "^0.16.54",
    "@parca/functions": "^0.16.68",
    "@parca/icons": "^0.16.53",
    "@parca/parser": "^0.16.55",
    "@parca/profile": "^0.16.141",
    "@parca/store": "^0.16.66",
    "@svgr/webpack": "6.5.1",
    "@tailwindcss/typography": "^0.5.8",
    "@testing-library/jest-dom": "5.16.5",
    "@testing-library/react": "13.4.0",
    "autoprefixer": "10.4.14",
    "immer": "9.0.19",
    "isomorphic-unfetch": "3.1.0",
    "lodash.debounce": "4.0.8",
    "lodash.throttle": "4.1.1",
    "moment": "2.29.4",
    "postcss": "8.4.21",
    "react-datepicker": "4.10.0",
    "react-dom": "18.2.0",
    "react-github-btn": "^1.4.0",
    "react-markdown": "^8.0.4",
    "react-router-dom": "6.9.0",
    "react-use": "17.4.0",
    "tailwindcss": "3.2.4",
    "web-vitals": "3.3.0"
  },
  "devDependencies": {
<<<<<<< HEAD
    "@craco/craco": "7.0.0",
=======
    "@craco/craco": "7.1.0",
>>>>>>> ea812101
    "@swc/cli": "0.1.62",
    "@swc/core": "1.3.40",
    "@swc/jest": "0.2.24",
    "@types/lodash.throttle": "4.1.7",
    "@types/react-datepicker": "4.10.0",
    "css-loader": "6.7.3",
    "eslint-config-prettier": "8.7.0",
    "eslint-plugin-import": "2.27.5",
    "jest": "29.5.0",
    "jest-runtime": "29.5.0",
    "pm2": "5.2.2",
    "react-scripts": "5.0.1",
    "sass": "1.59.3",
    "sass-loader": "13.2.0",
    "tslint": "6.1.3",
    "tslint-config-prettier": "1.18.0",
    "tslint-plugin-prettier": "2.3.0",
    "tslint-react": "5.0.0",
    "webpack": "5.76.1"
  },
  "eslintConfig": {
    "extends": [
      "react-app"
    ]
  },
  "browserslist": {
    "production": [
      ">0.2%",
      "not dead",
      "not op_mini all"
    ],
    "development": [
      "last 1 chrome version",
      "last 1 firefox version",
      "last 1 safari version"
    ]
  }
}<|MERGE_RESOLUTION|>--- conflicted
+++ resolved
@@ -50,11 +50,7 @@
     "web-vitals": "3.3.0"
   },
   "devDependencies": {
-<<<<<<< HEAD
-    "@craco/craco": "7.0.0",
-=======
     "@craco/craco": "7.1.0",
->>>>>>> ea812101
     "@swc/cli": "0.1.62",
     "@swc/core": "1.3.40",
     "@swc/jest": "0.2.24",
