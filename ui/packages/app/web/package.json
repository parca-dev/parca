--- conflicted
+++ resolved
@@ -21,22 +21,13 @@
   "author": "",
   "license": "ISC",
   "dependencies": {
-<<<<<<< HEAD
     "@headlessui/react": "^1.4.3",
-    "@parca/client": "^0.7.11",
-    "@parca/dynamicsize": "^0.7.11",
-    "@parca/functions": "^0.7.11",
-    "@parca/icons": "^0.7.11",
-    "@parca/parser": "^0.7.11",
-    "@parca/profile": "^0.7.11",
-=======
     "@parca/client": "^0.8.0",
     "@parca/dynamicsize": "^0.8.0",
     "@parca/functions": "^0.8.0",
     "@parca/icons": "^0.8.0",
     "@parca/parser": "^0.8.0",
     "@parca/profile": "^0.8.0",
->>>>>>> 8e16aaec
     "autoprefixer": "^10.3.7",
     "d3": "^7.3.0",
     "d3-axis": "^3.0.0",
