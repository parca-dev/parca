--- conflicted
+++ resolved
@@ -26,11 +26,7 @@
     TimeUnits.Nanos
   );
   return (
-<<<<<<< HEAD
-    <td className="px-6 py-4 whitespace-nowrap text-sm text-gray-500 dark:text-gray-200">
-=======
-    <td key={key} className="whitespace-nowrap px-6 py-4 text-sm text-gray-500 dark:text-gray-200">
->>>>>>> 12d6b486
+    <td className="whitespace-nowrap px-6 py-4 text-sm text-gray-500 dark:text-gray-200">
       <p>Last Scrape: {formatDuration(lastScrape, nowInNanoseconds)} ago</p>
       <p>Duration: {formatDuration(lastScrapeDuration)}</p>
     </td>
