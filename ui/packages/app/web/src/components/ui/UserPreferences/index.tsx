// Copyright 2022 The Parca Authors
// Licensed under the Apache License, Version 2.0 (the "License");
// you may not use this file except in compliance with the License.
// You may obtain a copy of the License at
//
// http://www.apache.org/licenses/LICENSE-2.0
//
// Unless required by applicable law or agreed to in writing, software
// distributed under the License is distributed on an "AS IS" BASIS,
// WITHOUT WARRANTIES OR CONDITIONS OF ANY KIND, either express or implied.
// See the License for the specific language governing permissions and
// limitations under the License.

import {Icon} from '@iconify/react';
import {Button, IconButton, Modal} from '@parca/components';
import useUIFeatureFlag from '@parca/functions/useUIFeatureFlag';
import {USER_PREFERENCES} from '@parca/functions/useUserPreference';
import {useState} from 'react';
import FlamegraphColorProfileSelector from './FlamegraphColorProfileSelector';
import UserPreferenceItem from './UserPreferenceItem';

interface FlagToggleProps {
  name: string;
  id: string;
}

const FlagToggle = ({name, id}: FlagToggleProps): JSX.Element => {
  const [enabled, setEnabled] = useUIFeatureFlag(id);

  return (
    <div className="flex gap-2">
      <input
        type="checkbox"
        id={id}
        checked={enabled}
        onChange={e => setEnabled(e.target.checked)}
      />
      <label htmlFor={id}>{name}</label>
    </div>
  );
};

const UserPreferences = () => {
  const [isOpen, setIsOpen] = useState<boolean>(false);
  return (
    <div>
      <IconButton onClick={() => setIsOpen(!isOpen)}>
        <Icon icon="material-symbols:settings-outline-rounded" fontSize={20} />
      </IconButton>
      <Modal
        isOpen={isOpen}
        closeModal={() => {
          setIsOpen(false);
        }}
        title="Preferences"
        className="max-w-[460px]"
      >
        <div className="min-h-40 mt-8">
          <UserPreferenceItem userPreferenceDetails={USER_PREFERENCES.HIGHTLIGHT_AFTER_FILTERING} />
          <UserPreferenceItem userPreferenceDetails={USER_PREFERENCES.DISABLE_GRAPH_TRIMMING} />
<<<<<<< HEAD
          <FlamegraphColorProfileSelector />
          <div className=" min-w-96 mt-10">
=======
          <div className="min-w-96 mt-10">
>>>>>>> 69c1e97a
            <h4 className="font-medium mb-2">Experimental Features</h4>
            <FlagToggle name="Enable Callgraph" id="callgraph" />
          </div>
        </div>
        <div className="flex justify-end">
          <Button onClick={() => setIsOpen(false)} className="w-fit">
            Close
          </Button>
        </div>
      </Modal>
    </div>
  );
};

export default UserPreferences;<|MERGE_RESOLUTION|>--- conflicted
+++ resolved
@@ -58,12 +58,8 @@
         <div className="min-h-40 mt-8">
           <UserPreferenceItem userPreferenceDetails={USER_PREFERENCES.HIGHTLIGHT_AFTER_FILTERING} />
           <UserPreferenceItem userPreferenceDetails={USER_PREFERENCES.DISABLE_GRAPH_TRIMMING} />
-<<<<<<< HEAD
           <FlamegraphColorProfileSelector />
-          <div className=" min-w-96 mt-10">
-=======
           <div className="min-w-96 mt-10">
->>>>>>> 69c1e97a
             <h4 className="font-medium mb-2">Experimental Features</h4>
             <FlagToggle name="Enable Callgraph" id="callgraph" />
           </div>
