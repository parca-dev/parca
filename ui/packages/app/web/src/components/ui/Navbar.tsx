--- conflicted
+++ resolved
@@ -15,6 +15,7 @@
 import {Icon} from '@iconify/react';
 import cx from 'classnames';
 import GitHubButton from 'react-github-btn';
+import {useLocation} from 'react-router-dom';
 
 import {UserPreferences} from '@parca/components';
 import {Parca, ParcaSmall} from '@parca/icons';
@@ -22,14 +23,7 @@
 import {isDevModeOrPreview} from '@parca/utilities';
 
 import ReleaseNotesViewer from '../ReleaseNotesViewer';
-<<<<<<< HEAD
-import DarkModeToggle from './DarkModeToggle';
-import UserPreferences from './UserPreferences';
-import {useAppSelector, selectDarkMode} from '@parca/store';
-import {Link, useLocation} from 'react-router-dom';
-=======
 import ThemeToggle from './ThemeToggle';
->>>>>>> 12d6b486
 
 const pathPrefix = isDevModeOrPreview() ? '' : window.PATH_PREFIX;
 
@@ -94,44 +88,6 @@
                     className="hidden h-8 w-auto lg:block"
                   />
                 </div>
-<<<<<<< HEAD
-                <div className="hidden sm:block sm:ml-6">
-                  <div className="flex gap-2 items-center">
-                    {Object.values(links).map(item =>
-                      item.external ? (
-                        <a
-                          key={item.label}
-                          href={item.href}
-                          target={item.external ? '_blank' : undefined}
-                          className={cx(
-                            isCurrentPage(item)
-                              ? 'bg-gray-900 dark:bg-gray-700 text-white'
-                              : 'text-gray-700 dark:text-gray-300 hover:bg-gray-700 hover:text-white',
-                            'px-3 py-2 rounded-md text-sm font-medium'
-                          )}
-                          aria-current={isCurrentPage(item) ? 'page' : undefined}
-                          rel="noreferrer"
-                        >
-                          {item.label}
-                        </a>
-                      ) : (
-                        <Link
-                          to={item.href}
-                          key={item.label}
-                          className={cx(
-                            isCurrentPage(item)
-                              ? 'bg-gray-900 dark:bg-gray-700 text-white'
-                              : 'text-gray-700 dark:text-gray-300 hover:bg-gray-700 hover:text-white',
-                            'px-3 py-2 rounded-md text-sm font-medium'
-                          )}
-                          aria-current={isCurrentPage(item) ? 'page' : undefined}
-                        >
-                          {item.label}
-                        </Link>
-                      )
-                    )}
-                    <div className="px-3 hidden md:flex pt-2">
-=======
                 <div className="hidden sm:ml-6 sm:block">
                   <div className="flex items-center gap-2">
                     {Object.values(links).map(item => (
@@ -152,7 +108,6 @@
                       </a>
                     ))}
                     <div className="hidden px-3 pt-2 md:flex">
->>>>>>> 12d6b486
                       <GitHubStarButton />
                     </div>
                   </div>
