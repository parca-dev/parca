--- conflicted
+++ resolved
@@ -1,10 +1,6 @@
 {
   "name": "@parca/grafana-panel",
-<<<<<<< HEAD
   "version": "0.0.3",
-=======
-  "version": "0.0.2-beta.2",
->>>>>>> f7477cac
   "description": "A Grafana panel plugin for Parca",
   "scripts": {
     "build": "grafana-toolkit plugin:build",
