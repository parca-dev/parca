{
  "name": "@parca/grafana-datasource",
<<<<<<< HEAD
  "version": "0.0.3",
=======
  "version": "0.0.2-beta.3",
>>>>>>> 6d71cad7
  "description": "A Grafana datasource plugin for Parca",
  "scripts": {
    "build": "grafana-toolkit plugin:build",
    "test": "grafana-toolkit plugin:test",
    "dev": "grafana-toolkit plugin:dev",
    "watch": "grafana-toolkit plugin:dev --watch",
    "sign": "grafana-toolkit plugin:sign",
    "start": "yarn watch",
    "bundle": "rm -rf dist && yarn build && yarn sign && mv dist parca-datasource && zip release/parca-datasource-plugin-0.0.3.zip parca-datasource -r && rm -rf parca-datasource && sha1sum release/parca-datasource-plugin-0.0.3.zip"
  },
  "author": "Parca Contributors",
  "license": "Apache-2.0",
  "devDependencies": {
    "@grafana/data": "latest",
    "@grafana/runtime": "latest",
    "@grafana/toolkit": "latest",
    "@grafana/ui": "latest",
    "@testing-library/jest-dom": "5.16.5",
    "@testing-library/react": "10.4.9",
    "@types/lodash": "latest"
  },
  "engines": {
    "node": ">=14"
  },
  "dependencies": {
    "@parca/client": "^0.16.51",
    "@parca/profile": "^0.16.55",
    "@protobuf-ts/grpcweb-transport": "2.8.1"
  },
  "private": true
}<|MERGE_RESOLUTION|>--- conflicted
+++ resolved
@@ -1,10 +1,6 @@
 {
   "name": "@parca/grafana-datasource",
-<<<<<<< HEAD
   "version": "0.0.3",
-=======
-  "version": "0.0.2-beta.3",
->>>>>>> 6d71cad7
   "description": "A Grafana datasource plugin for Parca",
   "scripts": {
     "build": "grafana-toolkit plugin:build",
