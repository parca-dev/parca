{
  "name": "ui",
  "version": "0.1.0",
  "private": true,
  "scripts": {
    "lint": "eslint --ext .ts,.tsx,.js packages/*",
    "fix": "eslint --fix --ext .ts,.tsx,.js packages/*",
    "type-check": "tsc --noEmit",
    "test": "jest --coverage --config jest.config.js",
    "export": "rm -rf .next && next build && next export -o dist",
    "bootstrap": "lerna bootstrap",
<<<<<<< HEAD
    "publish:ci": "lerna publish --yes --no-verify-access",
    "storybook": "start-storybook -p 6006",
    "build-storybook": "build-storybook",
    "chromatic": "npx chromatic --project-token=0c6e8089160b"
=======
    "build": "lerna run build",
    "publish:ci": "lerna publish --yes --no-verify-access"
>>>>>>> 846b5fdb
  },
  "workspaces": [
    "packages/app/*",
    "packages/shared/*"
  ],
  "dependencies": {
    "d3-dag": "0.11.5",
    "date-fns": "2.29.3",
    "react": "18.2.0",
    "react-dom": "18.2.0",
    "tailwindcss": "3.1.8"
  },
  "devDependencies": {
    "@mdx-js/loader": "2.1.3",
    "@next/bundle-analyzer": "12.3.1",
    "@next/eslint-plugin-next": "12.3.1",
    "@next/mdx": "12.3.1",
    "@storybook/addon-actions": "6.5.12",
    "@storybook/addon-docs": "6.5.12",
    "@storybook/addon-essentials": "6.5.12",
    "@storybook/addon-links": "6.5.12",
    "@storybook/addon-outline": "6.5.12",
    "@storybook/addon-postcss": "2.0.0",
    "@storybook/addon-storyshots": "6.5.12",
    "@storybook/builder-webpack5": "6.5.12",
    "@storybook/manager-webpack5": "6.5.12",
    "@storybook/react": "6.5.12",
    "@svgr/webpack": "6.3.1",
    "@swc/cli": "0.1.57",
    "@swc/core": "1.3.3",
    "@swc/jest": "0.2.22",
    "@testing-library/jest-dom": "5.16.5",
    "@testing-library/react": "13.4.0",
    "@types/jest": "28.1.8",
    "@types/node": "18.0.0",
    "@types/react": "18.0.20",
    "@types/react-dom": "18.0.6",
    "@typescript-eslint/eslint-plugin": "5.38.0",
    "@typescript-eslint/parser": "5.38.0",
    "arg": "5.0.2",
    "chromatic": "^6.9.0",
    "css-loader": "6.7.1",
    "dev-kong": "0.11.0",
    "eslint": "8.23.1",
    "eslint-config-prettier": "8.5.0",
    "eslint-config-react-app": "7.0.1",
    "eslint-config-standard-with-typescript": "22.0.0",
    "eslint-plugin-import": "2.26.0",
    "eslint-plugin-jest": "26.9.0",
    "eslint-plugin-jest-dom": "4.0.2",
    "eslint-plugin-n": "15.2.5",
    "eslint-plugin-prettier": "4.2.1",
    "eslint-plugin-promise": "6.0.1",
    "eslint-plugin-react": "7.31.8",
    "eslint-plugin-react-hooks": "4.6.0",
    "eslint-plugin-standard": "5.0.0",
    "eslint-plugin-storybook": "^0.6.4",
    "fs-extra": "10.1.0",
    "globby": "13.1.2",
    "identity-obj-proxy": "3.0.0",
    "internal-ip": "7.0.0",
    "jest": "28.1.3",
    "jest-environment-jsdom": "28.1.3",
    "lerna": "5.5.1",
    "local-web-server": "5.2.1",
    "next-transpile-modules": "9.0.0",
    "plop": "3.1.1",
    "pm2": "5.2.0",
    "postcss": "8.4.16",
    "prettier": "2.7.1",
    "react-is": "18.2.0",
    "react-test-renderer": "18.2.0",
    "replace-in-files": "3.0.0",
    "rimraf": "3.0.2",
    "sass": "1.54.9",
    "sass-loader": "13.0.2",
    "storybook-dark-mode": "1.1.2",
    "style-loader": "3.3.1",
    "ts-jest": "28.0.8",
    "ts-node": "10.9.1",
    "typescript": "4.8.3",
    "webpack": "5.74.0"
  },
  "resolutions": {
    "webpack": "^5"
  },
  "readme": "ERROR: No README data found!",
  "_id": "ui@0.1.0"
}<|MERGE_RESOLUTION|>--- conflicted
+++ resolved
@@ -9,15 +9,11 @@
     "test": "jest --coverage --config jest.config.js",
     "export": "rm -rf .next && next build && next export -o dist",
     "bootstrap": "lerna bootstrap",
-<<<<<<< HEAD
     "publish:ci": "lerna publish --yes --no-verify-access",
     "storybook": "start-storybook -p 6006",
     "build-storybook": "build-storybook",
-    "chromatic": "npx chromatic --project-token=0c6e8089160b"
-=======
-    "build": "lerna run build",
-    "publish:ci": "lerna publish --yes --no-verify-access"
->>>>>>> 846b5fdb
+    "chromatic": "npx chromatic",
+    "build": "lerna run build"
   },
   "workspaces": [
     "packages/app/*",
