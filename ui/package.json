{
  "name": "ui",
  "version": "0.1.0",
  "private": true,
  "type": "module",
  "scripts": {
    "lint": "eslint --ext .ts,.tsx,.js packages/*",
    "fix": "eslint --fix --ext .ts,.tsx,.js packages/*",
    "type-check": "tsc --noEmit",
    "test": "jest --coverage --config jest.config.cjs",
    "export": "rm -rf .next && next build && next export -o dist",
    "bootstrap": "lerna bootstrap",
    "build": "lerna run build",
    "watch": "lerna run --parallel watch",
    "publish:ci": "lerna publish --yes --no-verify-access",
<<<<<<< HEAD
    "benchmark": "NODE_ENV=production BROWSERSLIST='Chrome > 100' GENERATE_SOURCEMAP=false ts-node --experimental-specifier-resolution=node scripts/run-benchmark.ts"
=======
    "benchmark": "NODE_ENV=production BROWSERSLIST='Chrome > 100' GENERATE_SOURCEMAP=false ts-node --experimental-specifier-resolution=node scripts/run-benchmark.mts"
>>>>>>> 5537ad30
  },
  "workspaces": {
    "packages": [
      "packages/app/*",
      "packages/shared/*"
    ],
    "nohoist": [
      "**/d3",
      "**/jest",
      "**/@grafana/toolkit"
    ]
  },
  "dependencies": {
    "@parca/react-benchmark": "^5.3.0",
    "command-line-args": "^5.2.1",
    "date-fns": "2.29.3",
    "not-a-log": "^1.0.1",
    "react": "18.2.0",
    "react-dom": "18.2.0",
    "tailwindcss": "3.2.4"
  },
  "devDependencies": {
    "@babel/core": "^7.20.5",
    "@babel/node": "^7.20.5",
    "@babel/preset-env": "^7.20.2",
    "@mdx-js/loader": "2.1.5",
    "@next/bundle-analyzer": "12.3.4",
    "@next/eslint-plugin-next": "12.3.4",
    "@next/mdx": "12.3.4",
    "@storybook/addon-actions": "6.5.13",
    "@storybook/addon-docs": "6.5.13",
    "@storybook/addon-essentials": "6.5.13",
    "@storybook/addon-links": "6.5.13",
    "@storybook/addon-outline": "6.5.13",
    "@storybook/addon-postcss": "2.0.0",
    "@storybook/addon-storyshots": "6.5.13",
    "@storybook/builder-webpack5": "6.5.13",
    "@storybook/manager-webpack5": "6.5.13",
    "@storybook/react": "6.5.13",
    "@svgr/webpack": "6.5.1",
    "@swc/cli": "0.1.57",
    "@swc/core": "1.3.20",
    "@swc/jest": "0.2.23",
    "@testing-library/jest-dom": "5.16.5",
    "@testing-library/react": "13.4.0",
    "@types/command-line-args": "^5.2.0",
    "@types/jest": "28.1.8",
    "@types/node": "18.0.0",
    "@types/react": "18.0.25",
    "@types/react-dom": "18.0.9",
    "@typescript-eslint/eslint-plugin": "5.45.0",
    "@typescript-eslint/parser": "5.45.0",
    "arg": "5.0.2",
    "css-loader": "6.7.2",
    "dev-kong": "0.11.0",
    "eslint": "8.28.0",
    "eslint-config-prettier": "8.5.0",
    "eslint-config-react-app": "7.0.1",
    "eslint-config-standard-with-typescript": "22.0.0",
    "eslint-plugin-import": "2.26.0",
    "eslint-plugin-jest": "26.9.0",
    "eslint-plugin-jest-dom": "4.0.3",
    "eslint-plugin-n": "15.5.1",
    "eslint-plugin-prettier": "4.2.1",
    "eslint-plugin-promise": "6.1.1",
    "eslint-plugin-react": "7.31.11",
    "eslint-plugin-react-hooks": "4.6.0",
    "eslint-plugin-standard": "5.0.0",
    "execa": "^6.1.0",
    "fs-extra": "10.1.0",
    "glob-promise": "^5.0.0",
    "globby": "13.1.2",
    "identity-obj-proxy": "3.0.0",
    "internal-ip": "7.0.0",
    "jest": "28.1.3",
    "jest-environment-jsdom": "28.1.3",
    "lerna": "5.6.2",
    "local-web-server": "5.2.1",
    "next-transpile-modules": "9.1.0",
    "ora": "^6.1.2",
    "plop": "3.1.1",
    "pm2": "5.2.2",
    "postcss": "8.4.19",
    "prettier": "2.8.0",
    "react-is": "18.2.0",
    "react-test-renderer": "18.2.0",
    "replace-in-files": "3.0.0",
    "rimraf": "3.0.2",
    "sass": "1.56.1",
    "sass-loader": "13.2.0",
    "storybook-dark-mode": "1.1.2",
    "style-loader": "3.3.1",
    "ts-jest": "28.0.8",
    "ts-node": "10.9.1",
    "tsc-watch": "5.0.3",
    "typescript": "4.9.3",
    "webpack": "5.75.0"
  }
}<|MERGE_RESOLUTION|>--- conflicted
+++ resolved
@@ -13,11 +13,7 @@
     "build": "lerna run build",
     "watch": "lerna run --parallel watch",
     "publish:ci": "lerna publish --yes --no-verify-access",
-<<<<<<< HEAD
-    "benchmark": "NODE_ENV=production BROWSERSLIST='Chrome > 100' GENERATE_SOURCEMAP=false ts-node --experimental-specifier-resolution=node scripts/run-benchmark.ts"
-=======
     "benchmark": "NODE_ENV=production BROWSERSLIST='Chrome > 100' GENERATE_SOURCEMAP=false ts-node --experimental-specifier-resolution=node scripts/run-benchmark.mts"
->>>>>>> 5537ad30
   },
   "workspaces": {
     "packages": [
