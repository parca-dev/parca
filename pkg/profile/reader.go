--- conflicted
+++ resolved
@@ -139,6 +139,8 @@
 						switch lineField.Name {
 						case "line":
 							rr.LineNumber = rr.Line.Field(k).(*array.Int64)
+						case "column":
+							rr.LineColumn = rr.Line.Field(k).(*array.Uint64)
 						case "function_name":
 							lineFunctionName := rr.Line.Field(k).(*array.Dictionary)
 							rr.LineFunctionNameIndices = lineFunctionName.Indices().(*array.Uint32)
@@ -167,71 +169,6 @@
 			rr.Period = ar.Column(i).(*array.Int64)
 		}
 	}
-<<<<<<< HEAD
-	labelNum := len(labelFields)
-
-	// Get readers from the unfiltered profile.
-	locations := ar.Column(labelNum).(*array.List)
-	location := locations.ListValues().(*array.Struct)
-	address := location.Field(0).(*array.Uint64)
-	mappingStart := location.Field(1).(*array.Uint64)
-	mappingLimit := location.Field(2).(*array.Uint64)
-	mappingOffset := location.Field(3).(*array.Uint64)
-	mappingFile := location.Field(4).(*array.Dictionary)
-	mappingFileIndices := mappingFile.Indices().(*array.Uint32)
-	mappingFileDict := mappingFile.Dictionary().(*array.Binary)
-	mappingBuildID := location.Field(5).(*array.Dictionary)
-	mappingBuildIDIndices := mappingBuildID.Indices().(*array.Uint32)
-	mappingBuildIDDict := mappingBuildID.Dictionary().(*array.Binary)
-	lines := location.Field(6).(*array.List)
-	line := lines.ListValues().(*array.Struct)
-	lineNumber := line.Field(0).(*array.Int64)
-	lineColumn := line.Field(1).(*array.Uint64)
-	lineFunctionName := line.Field(2).(*array.Dictionary)
-	lineFunctionNameIndices := lineFunctionName.Indices().(*array.Uint32)
-	lineFunctionNameDict := lineFunctionName.Dictionary().(*array.Binary)
-	lineFunctionSystemName := line.Field(3).(*array.Dictionary)
-	lineFunctionSystemNameIndices := lineFunctionSystemName.Indices().(*array.Uint32)
-	lineFunctionSystemNameDict := lineFunctionSystemName.Dictionary().(*array.Binary)
-	lineFunctionFilename := line.Field(4).(*array.Dictionary)
-	lineFunctionFilenameIndices := lineFunctionFilename.Indices().(*array.Uint32)
-	lineFunctionFilenameDict := lineFunctionFilename.Dictionary().(*array.Binary)
-	lineFunctionStartLine := line.Field(5).(*array.Int64)
-	valueColumn := ar.Column(labelNum + 1).(*array.Int64)
-	diffColumn := ar.Column(labelNum + 2).(*array.Int64)
-	timestamp := ar.Column(labelNum + 3).(*array.Int64)
-	period := ar.Column(labelNum + 4).(*array.Int64)
-
-	return &RecordReader{
-		Record:                        ar,
-		LabelFields:                   labelFields,
-		LabelColumns:                  labelColumns,
-		Locations:                     locations,
-		Location:                      location,
-		Address:                       address,
-		MappingStart:                  mappingStart,
-		MappingLimit:                  mappingLimit,
-		MappingOffset:                 mappingOffset,
-		MappingFileIndices:            mappingFileIndices,
-		MappingFileDict:               mappingFileDict,
-		MappingBuildIDIndices:         mappingBuildIDIndices,
-		MappingBuildIDDict:            mappingBuildIDDict,
-		Lines:                         lines,
-		Line:                          line,
-		LineNumber:                    lineNumber,
-		LineColumn:                    lineColumn,
-		LineFunctionNameIndices:       lineFunctionNameIndices,
-		LineFunctionNameDict:          lineFunctionNameDict,
-		LineFunctionSystemNameIndices: lineFunctionSystemNameIndices,
-		LineFunctionSystemNameDict:    lineFunctionSystemNameDict,
-		LineFunctionFilenameIndices:   lineFunctionFilenameIndices,
-		LineFunctionFilenameDict:      lineFunctionFilenameDict,
-		LineFunctionStartLine:         lineFunctionStartLine,
-		Value:                         valueColumn,
-		Diff:                          diffColumn,
-		Timestamp:                     timestamp,
-		Period:                        period,
-=======
 
 	rr.LabelFields = labelFields
 	rr.LabelColumns = labelColumns
@@ -257,7 +194,6 @@
 	}
 	if rr.MappingFileIndices == nil || rr.MappingFileDict == nil {
 		return nil, fmt.Errorf("missing required field: mapping_file")
->>>>>>> 7728d75d
 	}
 	if rr.MappingBuildIDIndices == nil || rr.MappingBuildIDDict == nil {
 		return nil, fmt.Errorf("missing required field: mapping_build_id")
