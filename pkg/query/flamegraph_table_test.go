// Copyright 2022-2024 The Parca Authors
// Licensed under the Apache License, Version 2.0 (the "License");
// you may not use this file except in compliance with the License.
// You may obtain a copy of the License at
//
// http://www.apache.org/licenses/LICENSE-2.0
//
// Unless required by applicable law or agreed to in writing, software
// distributed under the License is distributed on an "AS IS" BASIS,
// WITHOUT WARRANTIES OR CONDITIONS OF ANY KIND, either express or implied.
// See the License for the specific language governing permissions and
// limitations under the License.

package query

import (
	"context"
	"math"
	"sort"
	"testing"

	"github.com/apache/arrow/go/v16/arrow/memory"
	pprofprofile "github.com/google/pprof/profile"
	"github.com/stretchr/testify/require"
	"go.opentelemetry.io/otel/trace/noop"
	"google.golang.org/protobuf/proto"

	metastorepb "github.com/parca-dev/parca/gen/proto/go/parca/metastore/v1alpha1"
	pb "github.com/parca-dev/parca/gen/proto/go/parca/query/v1alpha1"
	querypb "github.com/parca-dev/parca/gen/proto/go/parca/query/v1alpha1"
	"github.com/parca-dev/parca/pkg/kv"
	"github.com/parca-dev/parca/pkg/parcacol"
	"github.com/parca-dev/parca/pkg/profile"
)

func TestGenerateFlamegraphTable(t *testing.T) {
	ctx := context.Background()
	var err error

	mappings := []*pprofprofile.Mapping{{
		ID:   1,
		File: "a",
	}}

	functions := []*pprofprofile.Function{{
		ID:   1,
		Name: "1",
	}, {
		ID:   2,
		Name: "2",
	}, {
		ID:   3,
		Name: "3",
	}, {
		ID:   4,
		Name: "4",
	}, {
		ID:   5,
		Name: "5",
	}}

	locations := []*pprofprofile.Location{{
		ID:      1,
		Mapping: mappings[0],
		Line:    []pprofprofile.Line{{Function: functions[0]}},
	}, {
		ID:      2,
		Mapping: mappings[0],
		Line:    []pprofprofile.Line{{Function: functions[1]}},
	}, {
		ID:      3,
		Mapping: mappings[0],
		Line:    []pprofprofile.Line{{Function: functions[2]}},
	}, {
		ID:      4,
		Mapping: mappings[0],
		Line:    []pprofprofile.Line{{Function: functions[3]}},
	}, {
		ID:      5,
		Mapping: mappings[0],
		Line:    []pprofprofile.Line{{Function: functions[4]}},
	}}

	p, err := PprofToSymbolizedProfile(
		profile.Meta{},
		&pprofprofile.Profile{
			Sample: []*pprofprofile.Sample{{
				Location: []*pprofprofile.Location{locations[1], locations[0]},
				Value:    []int64{2},
			}, {
				Location: []*pprofprofile.Location{locations[4], locations[2], locations[1], locations[0]},
				Value:    []int64{1},
			}, {
				Location: []*pprofprofile.Location{locations[3], locations[2], locations[1], locations[0]},
				Value:    []int64{3},
			}},
		},
		0,
	)
	require.NoError(t, err)

	op, err := parcacol.NewArrowToProfileConverter(nil, kv.NewKeyMaker()).Convert(ctx, p)
	require.NoError(t, err)

	tracer := noop.NewTracerProvider().Tracer("")
	fg, err := GenerateFlamegraphTable(ctx, tracer, op, float32(0), NewTableConverterPool())
	require.NoError(t, err)

	require.Equal(t, int32(5), fg.Height)
	//nolint:staticcheck // SA1019: Fow now we want to support these APIs
	require.Equal(t, int64(6), fg.Total)

	// Check if tables and thus deduplication was correct and deterministic

	require.Equal(t, []string{"", "a", "1", "2", "3", "5", "4"}, fg.StringTable)
	require.Equal(t, []*metastorepb.Location{
		{MappingIndex: 1, Lines: []*metastorepb.Line{{FunctionIndex: 1}}},
		{MappingIndex: 1, Lines: []*metastorepb.Line{{FunctionIndex: 2}}},
		{MappingIndex: 1, Lines: []*metastorepb.Line{{FunctionIndex: 3}}},
		{MappingIndex: 1, Lines: []*metastorepb.Line{{FunctionIndex: 4}}},
		{MappingIndex: 1, Lines: []*metastorepb.Line{{FunctionIndex: 5}}},
	}, fg.Locations)
	require.Equal(t, []*metastorepb.Mapping{
		{BuildIdStringIndex: 0, FileStringIndex: 1},
	}, fg.Mapping)
	require.Equal(t, []*metastorepb.Function{
		{NameStringIndex: 2, SystemNameStringIndex: 0, FilenameStringIndex: 0},
		{NameStringIndex: 3, SystemNameStringIndex: 0, FilenameStringIndex: 0},
		{NameStringIndex: 4, SystemNameStringIndex: 0, FilenameStringIndex: 0},
		{NameStringIndex: 5, SystemNameStringIndex: 0, FilenameStringIndex: 0},
		{NameStringIndex: 6, SystemNameStringIndex: 0, FilenameStringIndex: 0},
	}, fg.Function)

	// Check the recursive flamegraph that references the tables above.

	expected := &pb.FlamegraphRootNode{
		Cumulative: 6,
		Children: []*pb.FlamegraphNode{{
			Cumulative: 6,
			Meta:       &pb.FlamegraphNodeMeta{LocationIndex: 1},
			Children: []*pb.FlamegraphNode{{
				Cumulative: 6,
				Meta:       &pb.FlamegraphNodeMeta{LocationIndex: 2},
				Children: []*pb.FlamegraphNode{{
					Cumulative: 4,
					Meta:       &pb.FlamegraphNodeMeta{LocationIndex: 3},
					Children: []*pb.FlamegraphNode{{
						Cumulative: 3,
						Meta:       &pb.FlamegraphNodeMeta{LocationIndex: 5},
					}, {
						Cumulative: 1,
						Meta:       &pb.FlamegraphNodeMeta{LocationIndex: 4},
					}},
				}},
			}},
		}},
	}
	require.Equal(t, expected, fg.Root)
	require.True(t, proto.Equal(expected, fg.Root))
}

func TestGenerateFlamegraphTableTrimming(t *testing.T) {
	ctx := context.Background()
	var err error

	mappings := []*pprofprofile.Mapping{{
		ID:   1,
		File: "a",
	}}

	functions := []*pprofprofile.Function{{
		ID:   1,
		Name: "1",
	}, {
		ID:   2,
		Name: "2",
	}, {
		ID:   3,
		Name: "3",
	}, {
		ID:   4,
		Name: "4",
	}, {
		ID:   5,
		Name: "5",
	}}

	locations := []*pprofprofile.Location{{
		ID:      1,
		Mapping: mappings[0],
		Line:    []pprofprofile.Line{{Function: functions[0]}},
	}, {
		ID:      2,
		Mapping: mappings[0],
		Line:    []pprofprofile.Line{{Function: functions[1]}},
	}, {
		ID:      3,
		Mapping: mappings[0],
		Line:    []pprofprofile.Line{{Function: functions[2]}},
	}, {
		ID:      4,
		Mapping: mappings[0],
		Line:    []pprofprofile.Line{{Function: functions[3]}},
	}, {
		ID:      5,
		Mapping: mappings[0],
		Line:    []pprofprofile.Line{{Function: functions[4]}},
	}}

	p, err := PprofToSymbolizedProfile(
		profile.Meta{},
		&pprofprofile.Profile{
			Sample: []*pprofprofile.Sample{{
				Location: []*pprofprofile.Location{locations[1], locations[0]},
				Value:    []int64{10},
			}, {
				Location: []*pprofprofile.Location{locations[4], locations[2], locations[1], locations[0]},
				Value:    []int64{1},
			}, {
				Location: []*pprofprofile.Location{locations[3], locations[2], locations[1], locations[0]},
				Value:    []int64{3},
			}},
		},
		0,
	)
	require.NoError(t, err)

	op, err := parcacol.NewArrowToProfileConverter(nil, kv.NewKeyMaker()).Convert(ctx, p)
	require.NoError(t, err)

	tracer := noop.NewTracerProvider().Tracer("")
	fg, err := GenerateFlamegraphTable(ctx, tracer, op, float32(0.5), NewTableConverterPool())
	require.NoError(t, err)

	require.Equal(t, int32(5), fg.Height)
	//nolint:staticcheck // SA1019: Fow now we want to support these APIs
	require.Equal(t, int64(14), fg.Total)
	//nolint:staticcheck // SA1019: Fow now we want to support these APIs
	require.Equal(t, int64(14), fg.UntrimmedTotal)

	// Check if tables and thus deduplication was correct and deterministic

	require.Equal(t, []string{"", "a", "1", "2", "" /* 3 */, "" /* 5 */, "" /* 4 */}, fg.StringTable)
	require.Equal(t, []*metastorepb.Location{
		{MappingIndex: 1, Lines: []*metastorepb.Line{{FunctionIndex: 1}}},
		{MappingIndex: 1, Lines: []*metastorepb.Line{{FunctionIndex: 2}}},
		// The following locations aren't referenced from the flame graph.
		nil, nil, nil,
	}, fg.Locations)
	require.Equal(t, []*metastorepb.Mapping{
		{BuildIdStringIndex: 0, FileStringIndex: 1},
	}, fg.Mapping)
	require.Equal(t, []*metastorepb.Function{
		{NameStringIndex: 2, SystemNameStringIndex: 0, FilenameStringIndex: 0},
		{NameStringIndex: 3, SystemNameStringIndex: 0, FilenameStringIndex: 0},
		// The following functions aren't referenced from the flame graph.
		nil, nil, nil,
	}, fg.Function)

	// Check the recursive flamegraph that references the tables above.

	expected := &pb.FlamegraphRootNode{
		Cumulative: 14,
		Children: []*pb.FlamegraphNode{{
			Cumulative: 14,
			Meta:       &pb.FlamegraphNodeMeta{LocationIndex: 1},
			Children: []*pb.FlamegraphNode{{
				Cumulative: 14,
				Meta:       &pb.FlamegraphNodeMeta{LocationIndex: 2},
			}},
		}},
	}
	require.Equal(t, expected, fg.Root)
	require.True(t, proto.Equal(expected, fg.Root))
}

func TestGenerateFlamegraphTableMergeMappings(t *testing.T) {
	ctx := context.Background()
	var err error

	mappings := []*pprofprofile.Mapping{{
		ID:   1,
		File: "a",
	}, {
		ID:   2,
		File: "b",
	}}

	functions := []*pprofprofile.Function{{
		ID:   1,
		Name: "1",
	}}

	locations := []*pprofprofile.Location{{
		ID:      1,
		Address: 0x1,
		Mapping: mappings[0],
		Line:    []pprofprofile.Line{{Function: functions[0]}},
	}, {
		ID:      2,
		Address: 0x8,
		Mapping: mappings[1],
		Line:    []pprofprofile.Line{{Function: functions[0]}},
	}, {
		ID:      3,
		Address: 0x5,
		Mapping: mappings[1],
	}, {
		ID:      4,
		Address: 0x7,
		Mapping: mappings[1],
	}}

	p, err := PprofToSymbolizedProfile(
		profile.Meta{},
		&pprofprofile.Profile{
			Sample: []*pprofprofile.Sample{{
				Location: []*pprofprofile.Location{locations[0]},
				Value:    []int64{2},
			}, {
				Location: []*pprofprofile.Location{locations[1]},
				Value:    []int64{2},
			}, {
				Location: []*pprofprofile.Location{locations[2]},
				Value:    []int64{2},
			}, {
				Location: []*pprofprofile.Location{locations[3]},
				Value:    []int64{1},
			}},
		},
		0,
	)
	require.NoError(t, err)

	op, err := parcacol.NewArrowToProfileConverter(nil, kv.NewKeyMaker()).Convert(ctx, p)
	require.NoError(t, err)

	tracer := noop.NewTracerProvider().Tracer("")
	fg, err := GenerateFlamegraphTable(ctx, tracer, op, float32(0), NewTableConverterPool())
	require.NoError(t, err)

	require.Equal(t, int32(2), fg.Height)
	//nolint:staticcheck // SA1019: Fow now we want to support these APIs
	require.Equal(t, int64(7), fg.Total)

	// Check if tables and thus deduplication was correct and deterministic

	require.Equal(t, []string{"", "a", "1", "b"}, fg.StringTable)
	require.Equal(t, 4, len(fg.Locations))

	require.Equal(t, uint32(1), fg.Locations[0].MappingIndex)
	require.Equal(t, 1, len(fg.Locations[0].Lines))
	require.Equal(t, uint64(0x1), fg.Locations[0].Address)
	require.Equal(t, uint32(1), fg.Locations[0].Lines[0].FunctionIndex)

	require.Equal(t, uint32(0), fg.Locations[1].MappingIndex)
	require.Equal(t, 1, len(fg.Locations[1].Lines))
	require.Equal(t, uint64(0x8), fg.Locations[1].Address)
	require.Equal(t, uint32(1), fg.Locations[1].Lines[0].FunctionIndex)

	require.Equal(t, uint32(2), fg.Locations[2].MappingIndex)
	require.Equal(t, 0, len(fg.Locations[2].Lines))
	require.Equal(t, uint64(0x5), fg.Locations[2].Address)

	require.Equal(t, uint32(2), fg.Locations[3].MappingIndex)
	require.Equal(t, 0, len(fg.Locations[3].Lines))
	require.Equal(t, uint64(0x7), fg.Locations[3].Address)

	require.Equal(t, []*metastorepb.Mapping{
		{BuildIdStringIndex: 0, FileStringIndex: 1},
		{BuildIdStringIndex: 0, FileStringIndex: 3},
	}, fg.Mapping)
	require.Equal(t, []*metastorepb.Function{{
		NameStringIndex:       2,
		SystemNameStringIndex: 0,
		FilenameStringIndex:   0,
	}}, fg.Function)

	// Check the recursive flamegraph that references the tables above.

	expected := &pb.FlamegraphRootNode{
		Cumulative: 7,
		Children: []*pb.FlamegraphNode{{
			Cumulative: 2,
			Meta: &pb.FlamegraphNodeMeta{
				LocationIndex: 3,
			},
		}, {
			Cumulative: 1,
			Meta: &pb.FlamegraphNodeMeta{
				LocationIndex: 4,
			},
		}, {
			Cumulative: 4,
			Meta: &pb.FlamegraphNodeMeta{
				LocationIndex: 2,
				LineIndex:     0,
			},
		}},
	}
	require.Equal(t, int64(7), fg.Root.Cumulative)
	require.Equal(t, 3, len(fg.Root.Children))

	require.Equal(t, int64(2), fg.Root.Children[0].Cumulative)
	require.Equal(t, uint32(3), fg.Root.Children[0].Meta.LocationIndex)

	require.Equal(t, int64(1), fg.Root.Children[1].Cumulative)
	require.Equal(t, uint32(4), fg.Root.Children[1].Meta.LocationIndex)

	require.Equal(t, int64(4), fg.Root.Children[2].Cumulative)
	require.Equal(t, uint32(2), fg.Root.Children[2].Meta.LocationIndex)
	require.Equal(t, uint32(0), fg.Root.Children[2].Meta.LineIndex)
	require.True(t, proto.Equal(expected, fg.Root))
}

func TestGenerateFlamegraphTableFromProfile(t *testing.T) {
	t.Parallel()

	ctx := context.Background()

	fileContent := MustReadAllGzip(t, "./testdata/profile1.pb.gz")
	pp, err := pprofprofile.ParseData(fileContent)
	require.NoError(t, err)

	p, err := PprofToSymbolizedProfile(
		profile.Meta{},
		pp,
		0,
	)
	require.NoError(t, err)

	op, err := parcacol.NewArrowToProfileConverter(nil, kv.NewKeyMaker()).Convert(ctx, p)
	require.NoError(t, err)

	tracer := noop.NewTracerProvider().Tracer("")
	_, err = GenerateFlamegraphTable(ctx, tracer, op, float32(0), NewTableConverterPool())
	require.NoError(t, err)
}

func Benchmark_GenerateFlamegraphTable_FromProfile(b *testing.B) {
	ctx := context.Background()

	fileContent := MustReadAllGzip(b, "./testdata/profile1.pb.gz")
	pp, err := pprofprofile.ParseData(fileContent)
	require.NoError(b, err)

	p, err := PprofToSymbolizedProfile(
		profile.Meta{},
		pp,
		0,
	)
	require.NoError(b, err)

	op, err := parcacol.NewArrowToProfileConverter(nil, kv.NewKeyMaker()).Convert(ctx, p)
	require.NoError(b, err)

	tracer := noop.NewTracerProvider().Tracer("")
	pool := NewTableConverterPool()

	var dontOptimise *querypb.Flamegraph
	for i := 0; i < b.N; i++ {
		ctx, cancel := context.WithCancel(ctx)
		dontOptimise, err = GenerateFlamegraphTable(ctx, tracer, op, float32(0), pool)
		require.NoError(b, err)
		cancel()
	}
	_ = dontOptimise
}

func TestGenerateFlamegraphTableWithInlined(t *testing.T) {
	t.Parallel()

	ctx := context.Background()
	tracer := noop.NewTracerProvider().Tracer("")

	functions := []*pprofprofile.Function{
		{ID: 1, Name: "net.(*netFD).accept", SystemName: "net.(*netFD).accept", Filename: "net/fd_unix.go"},
		{ID: 2, Name: "internal/poll.(*FD).Accept", SystemName: "internal/poll.(*FD).Accept", Filename: "internal/poll/fd_unix.go"},
		{ID: 3, Name: "internal/poll.(*pollDesc).waitRead", SystemName: "internal/poll.(*pollDesc).waitRead", Filename: "internal/poll/fd_poll_runtime.go"},
		{ID: 4, Name: "internal/poll.(*pollDesc).wait", SystemName: "internal/poll.(*pollDesc).wait", Filename: "internal/poll/fd_poll_runtime.go"},
	}
	locations := []*pprofprofile.Location{
		{ID: 1, Address: 94658718830132, Line: []pprofprofile.Line{{Line: 173, Function: functions[0]}}},
		{ID: 2, Address: 94658718611115, Line: []pprofprofile.Line{
			{Line: 89, Function: functions[1]},
			{Line: 402, Function: functions[2]},
		}},
		{ID: 3, Address: 94658718597969, Line: []pprofprofile.Line{{Line: 84, Function: functions[3]}}},
	}
	samples := []*pprofprofile.Sample{
		{
			Location: []*pprofprofile.Location{locations[2], locations[1], locations[0]},
			Value:    []int64{1},
		},
	}

	p, err := PprofToSymbolizedProfile(
		profile.Meta{
			Name: "memory",
			SampleType: profile.ValueType{
				Type: "alloc_space",
				Unit: "bytes",
			},
			PeriodType: profile.ValueType{
				Type: "space",
				Unit: "bytes",
			},
		},
		&pprofprofile.Profile{
			SampleType: []*pprofprofile.ValueType{{Type: "alloc_space", Unit: "bytes"}},
			PeriodType: &pprofprofile.ValueType{Type: "space", Unit: "bytes"},
			Sample:     samples,
			Location:   locations,
			Function:   functions,
		},
		0,
	)
	require.NoError(t, err)

	op, err := parcacol.NewArrowToProfileConverter(nil, kv.NewKeyMaker()).Convert(ctx, p)
	require.NoError(t, err)

	fg, err := GenerateFlamegraphTable(ctx, tracer, op, float32(0), NewTableConverterPool())
	require.NoError(t, err)

	require.Equal(t, []*metastorepb.Mapping{}, fg.GetMapping())

	require.Equal(t, []string{
		"",
		"net.(*netFD).accept",
		"net/fd_unix.go",
		"internal/poll.(*FD).Accept",
		"internal/poll/fd_unix.go",
		"internal/poll.(*pollDesc).waitRead",
		"internal/poll/fd_poll_runtime.go",
		"internal/poll.(*pollDesc).wait",
	}, fg.GetStringTable())

	require.Equal(t, []*metastorepb.Function{{
		NameStringIndex:       1,
		SystemNameStringIndex: 1,
		FilenameStringIndex:   2,
	}, {
		NameStringIndex:       3,
		SystemNameStringIndex: 3,
		FilenameStringIndex:   4,
	}, {
		NameStringIndex:       5,
		SystemNameStringIndex: 5,
		FilenameStringIndex:   6,
	}, {
		NameStringIndex:       7,
		SystemNameStringIndex: 7,
		FilenameStringIndex:   6,
	}}, fg.GetFunction())

	require.Equal(t, []*metastorepb.Location{{
		Address:      94658718830132,
		MappingIndex: 0,
		Lines: []*metastorepb.Line{{
			Line:          173,
			FunctionIndex: 1,
		}},
	}, {
		Address:      94658718611115,
		MappingIndex: 0,
		Lines: []*metastorepb.Line{{
			Line:          89,
			FunctionIndex: 2,
		}, {
			Line:          402,
			FunctionIndex: 3,
		}},
	}, {
		Address:      94658718597969,
		MappingIndex: 0,
		Lines: []*metastorepb.Line{{
			Line:          84,
			FunctionIndex: 4,
		}},
	}}, fg.GetLocations())

	//nolint:staticcheck // SA1019: Fow now we want to support these APIs
	require.Equal(t, int64(1), fg.GetTotal())
	require.Equal(t, int32(4), fg.GetHeight())
	require.Equal(t, "bytes", fg.GetUnit())

	require.Equal(t, &pb.FlamegraphRootNode{
		Cumulative: 1,
		Children: []*pb.FlamegraphNode{{
			Cumulative: 1,
			Meta: &pb.FlamegraphNodeMeta{
				LocationIndex: 1,
				LineIndex:     0,
			},
			Children: []*pb.FlamegraphNode{{
				Cumulative: 1,
				Meta: &pb.FlamegraphNodeMeta{
					LocationIndex: 2,
					LineIndex:     1,
				},
				Children: []*pb.FlamegraphNode{{
					Cumulative: 1,
					Meta: &pb.FlamegraphNodeMeta{
						LocationIndex: 2,
						LineIndex:     0,
					},
					Children: []*pb.FlamegraphNode{{
						Cumulative: 1,
						Meta: &pb.FlamegraphNodeMeta{
							LocationIndex: 3,
							LineIndex:     0,
						},
					}},
				}},
			}},
		}},
	}, fg.Root)
}

func TestGenerateFlamegraphTableWithInlinedExisting(t *testing.T) {
	t.Parallel()

	ctx := context.Background()

	functions := []*pprofprofile.Function{
		{ID: 1, Name: "net.(*netFD).accept", SystemName: "net.(*netFD).accept", Filename: "net/fd_unix.go"},
		{ID: 2, Name: "internal/poll.(*FD).Accept", SystemName: "internal/poll.(*FD).Accept", Filename: "internal/poll/fd_unix.go"},
		{ID: 3, Name: "internal/poll.(*pollDesc).waitRead", SystemName: "internal/poll.(*pollDesc).waitRead", Filename: "internal/poll/fd_poll_runtime.go"},
		{ID: 4, Name: "internal/poll.(*pollDesc).wait", SystemName: "internal/poll.(*pollDesc).wait", Filename: "internal/poll/fd_poll_runtime.go"},
	}
	locations := []*pprofprofile.Location{
		{ID: 1, Address: 94658718830132, Line: []pprofprofile.Line{{Line: 173, Function: functions[0]}}},
		{ID: 2, Address: 94658718611115, Line: []pprofprofile.Line{
			{Line: 89, Function: functions[1]},
			{Line: 402, Function: functions[2]},
		}},
		{ID: 3, Address: 94658718597969, Line: []pprofprofile.Line{{Line: 84, Function: functions[3]}}},
	}
	samples := []*pprofprofile.Sample{
		{
			Location: []*pprofprofile.Location{locations[2], locations[1], locations[0]},
			Value:    []int64{1},
		},
		{
			Location: []*pprofprofile.Location{locations[1], locations[0]},
			Value:    []int64{2},
		},
	}
	p, err := PprofToSymbolizedProfile(
		profile.Meta{},
		&pprofprofile.Profile{
			SampleType: []*pprofprofile.ValueType{{Type: "", Unit: ""}},
			PeriodType: &pprofprofile.ValueType{Type: "", Unit: ""},
			Sample:     samples,
			Location:   locations,
			Function:   functions,
		},
		0,
	)
	require.NoError(t, err)

	op, err := parcacol.NewArrowToProfileConverter(nil, kv.NewKeyMaker()).Convert(ctx, p)
	require.NoError(t, err)

	tracer := noop.NewTracerProvider().Tracer("")
	fg, err := GenerateFlamegraphTable(ctx, tracer, op, float32(0), NewTableConverterPool())
	require.NoError(t, err)

	require.Equal(t, []*metastorepb.Mapping{}, fg.GetMapping())

	require.Equal(t, []string{
		"",
		"net.(*netFD).accept",
		"net/fd_unix.go",
		"internal/poll.(*FD).Accept",
		"internal/poll/fd_unix.go",
		"internal/poll.(*pollDesc).waitRead",
		"internal/poll/fd_poll_runtime.go",
		"internal/poll.(*pollDesc).wait",
	}, fg.GetStringTable())

	require.Equal(t, []*metastorepb.Function{{
		NameStringIndex:       1,
		SystemNameStringIndex: 1,
		FilenameStringIndex:   2,
	}, {
		NameStringIndex:       3,
		SystemNameStringIndex: 3,
		FilenameStringIndex:   4,
	}, {
		NameStringIndex:       5,
		SystemNameStringIndex: 5,
		FilenameStringIndex:   6,
	}, {
		NameStringIndex:       7,
		SystemNameStringIndex: 7,
		FilenameStringIndex:   6,
	}}, fg.GetFunction())

	require.Equal(t, []*metastorepb.Location{{
		Address:      94658718830132,
		MappingIndex: 0,
		Lines: []*metastorepb.Line{{
			Line:          173,
			FunctionIndex: 1,
		}},
	}, {
		Address:      94658718611115,
		MappingIndex: 0,
		Lines: []*metastorepb.Line{{
			Line:          89,
			FunctionIndex: 2,
		}, {
			Line:          402,
			FunctionIndex: 3,
		}},
	}, {
		Address:      94658718597969,
		MappingIndex: 0,
		Lines: []*metastorepb.Line{{
			Line:          84,
			FunctionIndex: 4,
		}},
	}}, fg.GetLocations())

	//nolint:staticcheck // SA1019: Fow now we want to support these APIs
	require.Equal(t, int64(3), fg.GetTotal())
	require.Equal(t, int32(4), fg.GetHeight())
	require.Equal(t, "", fg.GetUnit())

	require.Equal(t, &pb.FlamegraphRootNode{
		Cumulative: 3,
		Children: []*pb.FlamegraphNode{{
			Cumulative: 3,
			Meta: &pb.FlamegraphNodeMeta{
				LocationIndex: 1,
				LineIndex:     0,
			},
			Children: []*pb.FlamegraphNode{{
				Cumulative: 3,
				Meta: &pb.FlamegraphNodeMeta{
					LocationIndex: 2,
					LineIndex:     1,
				},
				Children: []*pb.FlamegraphNode{{
					Cumulative: 3,
					Meta: &pb.FlamegraphNodeMeta{
						LocationIndex: 2,
						LineIndex:     0,
					},
					Children: []*pb.FlamegraphNode{{
						Cumulative: 1,
						Meta: &pb.FlamegraphNodeMeta{
							LocationIndex: 3,
							LineIndex:     0,
						},
					}},
				}},
			}},
		}},
	}, fg.Root)
}

func TestFlamegraphTrimming(t *testing.T) {
	fullGraph := &pb.Flamegraph{
		Total: 102,
		Root: &pb.FlamegraphRootNode{
			Cumulative: 102,

			Children: []*pb.FlamegraphNode{
				{
					Cumulative: 101,
					Meta: &pb.FlamegraphNodeMeta{
						LocationIndex: 1,
						LineIndex:     0,
					},
					Children: []*pb.FlamegraphNode{
						{
							// This node is trimmed because it is below the threshold.
							Cumulative: 1,
						},
						{
							Cumulative: 30,
							Meta: &pb.FlamegraphNodeMeta{
								LocationIndex: 2,
								LineIndex:     1,
							},
							Children: []*pb.FlamegraphNode{{
								Cumulative: 30,
								Meta: &pb.FlamegraphNodeMeta{
									LocationIndex: 2,
									LineIndex:     0,
								},
							}},
						},
						{
							Cumulative: 70,
							Meta: &pb.FlamegraphNodeMeta{
								LocationIndex: 2,
								LineIndex:     1,
							},
							Children: []*pb.FlamegraphNode{{
								Cumulative: 70,
								Meta: &pb.FlamegraphNodeMeta{
									LocationIndex: 2,
									LineIndex:     0,
								},
							}},
						},
					},
				},
				{
					// This node is trimmed because it is below the threshold.
					Cumulative: 3,
					Meta: &pb.FlamegraphNodeMeta{
						LocationIndex: 3,
						LineIndex:     0,
					},
				},
			},
		},
	}
	// trim all children that have less than 10% cumulative value of the parent.
	trimmedGraph := TrimFlamegraph(context.Background(), noop.NewTracerProvider().Tracer(""), fullGraph, 0.1)
	require.Equal(t, &pb.Flamegraph{
		Total:          102,
		Trimmed:        4,
		UntrimmedTotal: 102,
		Root: &pb.FlamegraphRootNode{
			Cumulative: 102,
			Children: []*pb.FlamegraphNode{
				{
					Cumulative: 101,
					Meta: &pb.FlamegraphNodeMeta{
						LocationIndex: 1,
						LineIndex:     0,
					},
					Children: []*pb.FlamegraphNode{
						{
							Cumulative: 30,
							Meta: &pb.FlamegraphNodeMeta{
								LocationIndex: 2,
								LineIndex:     1,
							},
							Children: []*pb.FlamegraphNode{{
								Cumulative: 30,
								Meta: &pb.FlamegraphNodeMeta{
									LocationIndex: 2,
									LineIndex:     0,
								},
							}},
						},
						{
							Cumulative: 70,
							Meta: &pb.FlamegraphNodeMeta{
								LocationIndex: 2,
								LineIndex:     1,
							},
							Children: []*pb.FlamegraphNode{{
								Cumulative: 70,
								Meta: &pb.FlamegraphNodeMeta{
									LocationIndex: 2,
									LineIndex:     0,
								},
							}},
						},
					},
				},
			},
		},
	}, trimmedGraph)
}

func TestFlamegraphTrimmingSingleNodeGraph(t *testing.T) {
	fullGraph := &pb.Flamegraph{
		Total: 100,
		Root: &pb.FlamegraphRootNode{
			Cumulative: 100,
			Children: []*pb.FlamegraphNode{{
				Cumulative: 100,
			}},
		},
	}
	trimmedGraph := TrimFlamegraph(context.Background(), noop.NewTracerProvider().Tracer(""), fullGraph, float32(0.02))
	require.Equal(t, &pb.Flamegraph{
		Total:          100,
		UntrimmedTotal: 100,
		Trimmed:        0,
		Root: &pb.FlamegraphRootNode{
			Cumulative: 100,
			Children: []*pb.FlamegraphNode{{
				Cumulative: 100,
			}},
		},
	}, trimmedGraph)
}

func TestFlamegraphTrimmingNodeWithFlatValues(t *testing.T) {
	fullGraph := &pb.Flamegraph{
		Total: 151,
		Root: &pb.FlamegraphRootNode{
			Cumulative: 151,
			Children: []*pb.FlamegraphNode{{
				Cumulative: 151,
				Children: []*pb.FlamegraphNode{{
					Cumulative: 100,
				}, {
					Cumulative: 1,
				}},
			}},
		},
	}
	trimmedGraph := TrimFlamegraph(context.Background(), noop.NewTracerProvider().Tracer(""), fullGraph, float32(0.02))
	require.Equal(t, &pb.Flamegraph{
		Total:          151,
		UntrimmedTotal: 151,
		Trimmed:        1,
		Root: &pb.FlamegraphRootNode{
			Cumulative: 151,
			Children: []*pb.FlamegraphNode{{
				Cumulative: 151,
				Children: []*pb.FlamegraphNode{{
					Cumulative: 100,
				}},
			}},
		},
	}, trimmedGraph)
}

// TestFlamegraphTrimmingAndFiltering tests that the flamegraph trimming and filtering at the same time.
// The filter removes half of the samples and the trimming removes all samples with less than 50% of the total.
// In the end just a single sample should be left.
func TestFlamegraphTrimmingAndFiltering(t *testing.T) {
	ctx := context.Background()
	var err error

	mappings := []*pprofprofile.Mapping{{
		ID:   1,
		File: "a",
	}}

	functions := []*pprofprofile.Function{{
		ID:   1,
		Name: "1.a",
	}, {
		ID:   2,
		Name: "2.a",
	}, {
		ID:   3,
		Name: "3.a",
	}, {
		ID:   4,
		Name: "4.b",
	}, {
		ID:   5,
		Name: "5.c",
	}, {
		ID:   6,
		Name: "6.b",
	}}

	locations := []*pprofprofile.Location{{
		ID:      1,
		Mapping: mappings[0],
		Line:    []pprofprofile.Line{{Function: functions[0]}},
	}, {
		ID:      2,
		Mapping: mappings[0],
		Line:    []pprofprofile.Line{{Function: functions[1]}},
	}, {
		ID:      3,
		Mapping: mappings[0],
		Line:    []pprofprofile.Line{{Function: functions[2]}},
	}, {
		ID:      4,
		Mapping: mappings[0],
		Line:    []pprofprofile.Line{{Function: functions[3]}},
	}, {
		ID:      5,
		Mapping: mappings[0],
		Line:    []pprofprofile.Line{{Function: functions[4]}},
	}, {
		ID:      6,
		Mapping: mappings[0],
		Line:    []pprofprofile.Line{{Function: functions[5]}},
	}}

	p, err := PprofToSymbolizedProfile(
		profile.Meta{},
		&pprofprofile.Profile{
			Mapping:  mappings,
			Function: functions,
			Location: locations,
			Sample: []*pprofprofile.Sample{{
				Location: []*pprofprofile.Location{locations[1], locations[0]},
				Value:    []int64{2},
			}, {
				Location: []*pprofprofile.Location{locations[4], locations[2], locations[1], locations[0]},
				Value:    []int64{1},
			}, {
				// Only this sample will be in the final flamegraph.
				// The two above will be filtered and the last one will be trimmed.
				Location: []*pprofprofile.Location{locations[3], locations[2], locations[1], locations[0]},
				Value:    []int64{12},
			}, {
				Location: []*pprofprofile.Location{locations[5], locations[3], locations[2], locations[1], locations[0]},
				Value:    []int64{3},
			}},
		},
		0,
	)
	require.NoError(t, err)

	var filtered int64
	mem := memory.NewCheckedAllocator(memory.DefaultAllocator)
	defer mem.AssertSize(t, 0)
<<<<<<< HEAD
	newProfile.Samples, filtered, err = FilterProfileData(ctx, tracer, mem, newProfile.Samples, "b", nil, "") // querying for "b" should filter out the "5.c" function.
=======

	tracer := noop.NewTracerProvider().Tracer("")
	p.Samples, filtered, err = FilterProfileData(ctx, tracer, mem, p.Samples, "b", nil) // querying for "b" should filter out the "5.c" function.
>>>>>>> bf06f54b
	require.NoError(t, err)
	defer func() {
		for _, s := range p.Samples {
			s.Release()
		}
	}()

	op, err := parcacol.NewArrowToProfileConverter(tracer, kv.NewKeyMaker()).Convert(ctx, p)
	require.NoError(t, err)

	fg, err := GenerateFlamegraphTable(ctx, tracer, op, float32(0.5), NewTableConverterPool()) // 50% threshold
	require.NoError(t, err)

	require.Equal(t, int32(6), fg.Height)

	// The unfiltered flamegraph had 15+3 = 18 samples.
	// There were nodes that got trimmed with a cumulative value of 3.
	require.Equal(t, int64(3), filtered)
	require.Equal(t, int64(3), fg.Trimmed)
	//nolint:staticcheck // SA1019: Fow now we want to support these APIs
	require.Equal(t, int64(15), fg.Total)

	// Check if tables and thus deduplication was correct and deterministic
	require.Equal(t, []string{"", "a", "1.a", "2.a", "3.a", "4.b", "" /* 6.b*/}, fg.StringTable)
	require.Equal(t, []*metastorepb.Location{
		{MappingIndex: 1, Lines: []*metastorepb.Line{{FunctionIndex: 1}}},
		{MappingIndex: 1, Lines: []*metastorepb.Line{{FunctionIndex: 2}}},
		{MappingIndex: 1, Lines: []*metastorepb.Line{{FunctionIndex: 3}}},
		{MappingIndex: 1, Lines: []*metastorepb.Line{{FunctionIndex: 4}}},
		// The location isn't referenced from the flame graph.
		nil,
	}, fg.Locations)
	require.Equal(t, []*metastorepb.Mapping{
		{BuildIdStringIndex: 0, FileStringIndex: 1},
	}, fg.Mapping)
	require.Equal(t, []*metastorepb.Function{
		{NameStringIndex: 2, SystemNameStringIndex: 0, FilenameStringIndex: 0},
		{NameStringIndex: 3, SystemNameStringIndex: 0, FilenameStringIndex: 0},
		{NameStringIndex: 4, SystemNameStringIndex: 0, FilenameStringIndex: 0},
		{NameStringIndex: 5, SystemNameStringIndex: 0, FilenameStringIndex: 0},
		// The function isn't referenced from the flame graph.
		nil,
	}, fg.Function)

	// Check the recursive flamegraph that references the tables above.

	expected := &pb.FlamegraphRootNode{
		Cumulative: 15,
		Children: []*pb.FlamegraphNode{{
			Cumulative: 15,
			Meta:       &pb.FlamegraphNodeMeta{LocationIndex: 1},
			Children: []*pb.FlamegraphNode{{
				Cumulative: 15,
				Meta:       &pb.FlamegraphNodeMeta{LocationIndex: 2},
				Children: []*pb.FlamegraphNode{{
					Cumulative: 15,
					Meta:       &pb.FlamegraphNodeMeta{LocationIndex: 3},
					Children: []*pb.FlamegraphNode{{
						Cumulative: 15,
						Meta:       &pb.FlamegraphNodeMeta{LocationIndex: 4},
					}},
				}},
			}},
		}},
	}
	require.Equal(t, expected, fg.Root)
	require.True(t, proto.Equal(expected, fg.Root))
}

func TestTableConverterLocation(t *testing.T) {
	tc := &tableConverter{locationsIndex: map[string]uint32{}}
	id := "foo"
	address := uint64(0x1234)
	index := tc.AddLocation(&metastorepb.Location{Id: id, Address: address})
	l := tc.GetLocation(index)
	require.Equal(t, id, l.Id)
	require.Equal(t, address, l.Address)

	// doesn't exist
	require.Nil(t, tc.GetLocation(0))
	require.Nil(t, tc.GetLocation(2))
}

func TestTableConverterMapping(t *testing.T) {
	tc := &tableConverter{
		stringsIndex:  map[string]uint32{},
		mappingsIndex: map[string]uint32{},
	}
	tc.AddString("")

	in := &metastorepb.Mapping{Id: "foo", File: "file", BuildId: "build"}
	index := tc.AddMapping(in)
	out := tc.GetMapping(index)
	require.Equal(t, in, out)
}

func TestTableConverterFunction(t *testing.T) {
	tc := &tableConverter{
		stringsIndex:   map[string]uint32{},
		functionsIndex: map[string]uint32{},
	}
	tc.AddString("")

	in := &metastorepb.Function{
		Id:         "foo",
		StartLine:  12,
		Name:       "name",
		SystemName: "systemname",
		Filename:   "filename",
	}
	index := tc.AddFunction(in)
	out := tc.GetFunction(index)
	require.Equal(t, in, out)
}

func TestAddGetString(t *testing.T) {
	tc := &tableConverter{stringsIndex: map[string]uint32{}}
	tc.AddString("")

	require.Equal(t, "foo", tc.GetString(tc.AddString("foo")))
	require.Equal(t, "bar", tc.GetString(tc.AddString("bar")))
	require.Equal(t, "foo", tc.GetString(tc.AddString("foo")))
	require.Equal(t, "", tc.GetString(tc.AddString("")))
	// doesn't exist
	require.Equal(t, "", tc.GetString(3))
}

func TestGenerateFlamegraphTrimmingStringTablesCompare(t *testing.T) {
	// Generate a flamegraph with a threshold of 0. This disables trimming.
	original := testGenerateFlamegraphFromProfile(t, 0)
	// Generate a flamegraph with a threshold that enables trimming but so small it doesn't actually trim anything.
	trimmed := testGenerateFlamegraphFromProfile(t, math.SmallestNonzeroFloat32)

	//nolint:staticcheck // SA1019: Fow now we want to support these APIs
	require.Equal(t, original.Total, trimmed.Total)
	require.Equal(t, original.Height, trimmed.Height)
	require.Equal(t, original.Unit, trimmed.Unit)
	require.Equal(t, original.Trimmed, trimmed.Trimmed)

	// Check if table converter has the same number of entries for each type.
	require.Len(t, trimmed.StringTable, len(trimmed.StringTable))
	require.Len(t, trimmed.Locations, len(trimmed.Locations))
	require.Len(t, trimmed.Mapping, len(trimmed.Mapping))
	require.Len(t, trimmed.Function, len(trimmed.Function))

	// sort the tables as trimming is not fully equal but the sorted tables should be equal.
	sort.Strings(original.StringTable)
	sort.Strings(trimmed.StringTable)
	require.Equal(t, original.StringTable, trimmed.StringTable)

	require.Equal(t, original.Root.Cumulative, trimmed.Root.Cumulative)
}

func testGenerateFlamegraphFromProfile(t *testing.T, nodeTrimFraction float32) *pb.Flamegraph {
	t.Helper()

	ctx := context.Background()
	tracer := noop.NewTracerProvider().Tracer("")

	fileContent := MustReadAllGzip(t, "./testdata/profile1.pb.gz")
	p, err := pprofprofile.ParseData(fileContent)
	require.NoError(t, err)

	pp, err := PprofToSymbolizedProfile(profile.Meta{}, p, 0)
	require.NoError(t, err)

	sp, err := parcacol.NewArrowToProfileConverter(nil, kv.NewKeyMaker()).Convert(ctx, pp)
	require.NoError(t, err)

	fg, err := GenerateFlamegraphTable(ctx, tracer, sp, nodeTrimFraction, NewTableConverterPool())
	require.NoError(t, err)

	return fg
}<|MERGE_RESOLUTION|>--- conflicted
+++ resolved
@@ -1015,13 +1015,9 @@
 	var filtered int64
 	mem := memory.NewCheckedAllocator(memory.DefaultAllocator)
 	defer mem.AssertSize(t, 0)
-<<<<<<< HEAD
-	newProfile.Samples, filtered, err = FilterProfileData(ctx, tracer, mem, newProfile.Samples, "b", nil, "") // querying for "b" should filter out the "5.c" function.
-=======
 
 	tracer := noop.NewTracerProvider().Tracer("")
-	p.Samples, filtered, err = FilterProfileData(ctx, tracer, mem, p.Samples, "b", nil) // querying for "b" should filter out the "5.c" function.
->>>>>>> bf06f54b
+	p.Samples, filtered, err = FilterProfileData(ctx, tracer, mem, p.Samples, "b", nil, "") // querying for "b" should filter out the "5.c" function.
 	require.NoError(t, err)
 	defer func() {
 		for _, s := range p.Samples {
